using Arch.Core;
using Arch.Core.Extensions;
using Arch.Core.Utils;

namespace Arch.Test;

[TestFixture]
public class WorldTest
{
    [OneTimeSetUp]
    public void Setup()
    {
        _world = World.Create();

        for (var index = 0; index < 10000; index++)
            _world.Create(_entityGroup);

        for (var index = 0; index < 10000; index++)
            _world.Create(_entityAiGroup);
    }

    [OneTimeTearDown]
    public void Teardown()
    {
        World.Destroy(_world);
    }

    private World _world;

    private readonly Type[] _entityGroup = { typeof(Transform), typeof(Rotation) };
    private readonly Type[] _entityAiGroup = { typeof(Transform), typeof(Rotation), typeof(Ai) };

    private QueryDescription _withoutAiQuery = new() { All = new[] { typeof(Transform) }, Any = new[] { typeof(Rotation) }, None = new[] { typeof(Ai) } };

    private QueryDescription _withAiQuery = new() { All = new[] { typeof(Transform), typeof(Rotation) }, Any = new[] { typeof(Ai) } };

    [Test]
    public void Create()
    {
        var size = _world.Size;
        var entity = _world.Create(_entityGroup);

        Assert.AreEqual(size + 1, _world.Size);
        Assert.True(entity.IsAlive());
    }

    [Test]
    public void Destroy()
    {
        var worldSizeBefore = _world.Size;
        var entity = _world.Create(_entityGroup);
        var worldSizeAfter = _world.Size;
        _world.Destroy(in entity);

        Assert.AreEqual(worldSizeBefore, _world.Size);
        Assert.Less(worldSizeBefore, worldSizeAfter);
        Assert.False(entity.IsAlive());
    }

    [Test]
    public void CapacityTest()
    {
        // Add
        var before = _world.Size;
        for (var index = 0; index < 500; index++)
            _world.Create(_entityGroup);

        // Remove
        for (var index = 0; index < 500; index++)
            _world.Destroy(new Entity(index, _world.Id, 0));
        var after = _world.Size;

        Assert.AreEqual(before, after);
    }

    [Test]
    public void RecycleId()
    {
        var localWorld = World.Create();

        var entity = localWorld.Create(_entityGroup);
        localWorld.Destroy(in entity);
        var recycledEntity = localWorld.Create(_entityGroup);
        var newEntity = localWorld.Create(_entityGroup);

        Assert.AreEqual(entity.EntityId, recycledEntity.EntityId);
        Assert.AreNotEqual(recycledEntity.EntityId, newEntity.EntityId);

        World.Destroy(localWorld);
    }

    [Test]
    public void Reserve()
    {
        var beforeSize = _world.Size;
        var beforeCapacity = _world.Capacity;

        _world.Reserve(_entityGroup, 10000);
        for (var index = 0; index < 10000; index++)
            _world.Create(_entityGroup);

        Assert.Greater(_world.Size, beforeSize);
        Assert.AreEqual(beforeSize + 10000, _world.Size);
        Assert.AreEqual(beforeCapacity + 10000, _world.Capacity);
    }


    [Test]
    public void DestroyAll()
    {
        var query = new QueryDescription { All = new[] { typeof(Transform) } };

        var entities = new List<Entity>();
        _world.GetEntities(query, entities);

        for (var i = 0; i < entities.Count; i++)
        {
            var entity = entities[i];
            _world.Destroy(in entity);
        }

        Assert.AreEqual(0, _world.Size);
        Assert.AreEqual(0, _world.Archetypes[0].Size);
        Assert.AreEqual(0, _world.Archetypes[1].Size);
    }

    [Test]
    public void MultipleArchetypesTest()
    {
        var archTypes1 = new[] { typeof(Transform) };
        var archTypes2 = new[] { typeof(Transform) };

        var entity1 = _world.Create(archTypes1);
        var entity2 = _world.Create(archTypes2);

        Assert.AreEqual(entity1.GetArchetype(), entity2.GetArchetype());
    }
    
    [Test]
<<<<<<< HEAD
    public void Remove()
    {

        var entity = _world.Create(_entityGroup);
        var entity2 = _world.Create(_entityGroup);
        _world.Remove<Transform>(in entity);
        _world.Remove<Transform>(in entity2);
        
        Assert.AreEqual(entity.GetArchetype(), entity2.GetArchetype());
        Assert.AreEqual(1, entity.GetArchetype().Size);
        Assert.AreEqual(2, entity.GetArchetype().Chunks[0].Size);
    }
    
    [Test]
    public void Add()
    {
        var entity = _world.Create(_entityGroup);
        var entity2 = _world.Create(_entityGroup);
        _world.Add<Ai>(in entity);
        _world.Add<Ai>(in entity2);

        _world.TryGetArchetype(_entityAiGroup, out var arch);
        Assert.AreEqual(entity.GetArchetype(), entity2.GetArchetype());
        Assert.AreEqual(entity.GetArchetype(), arch);
=======
    public void GetEntitesTest()
    {
        var world = World.Create();

        var archTypes = new[] { typeof(Transform) };
        var query = new QueryDescription { All = archTypes };

        var entity = world.Create(archTypes);

        var entites = new List<Entity>();
        world.GetEntities(query, entites);

        Assert.That(entites.Count, Is.EqualTo(1));

        entites.Clear();
        world.Destroy(entity);
        world.GetEntities(query, entites);

        Assert.That(entites.Count, Is.EqualTo(0));
        World.Destroy(world);
>>>>>>> a517b4d9
    }
}<|MERGE_RESOLUTION|>--- conflicted
+++ resolved
@@ -137,7 +137,6 @@
     }
     
     [Test]
-<<<<<<< HEAD
     public void Remove()
     {
 
@@ -162,7 +161,9 @@
         _world.TryGetArchetype(_entityAiGroup, out var arch);
         Assert.AreEqual(entity.GetArchetype(), entity2.GetArchetype());
         Assert.AreEqual(entity.GetArchetype(), arch);
-=======
+    }
+
+    [Test]
     public void GetEntitesTest()
     {
         var world = World.Create();
@@ -183,6 +184,5 @@
 
         Assert.That(entites.Count, Is.EqualTo(0));
         World.Destroy(world);
->>>>>>> a517b4d9
     }
 }