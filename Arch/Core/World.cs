--- conflicted
+++ resolved
@@ -354,16 +354,9 @@
     [MethodImpl(MethodImplOptions.AggressiveInlining)]
     public void Destroy(in Entity entity)
     {
-<<<<<<< HEAD
         // Cache id since in Entity is basically ref readonly entity. 
         var id = entity.Id;
         
-=======
-        // we need to cache the ID because it will get overrided
-        // during the next operations
-        var id = entity.Id;
-
->>>>>>> 07956b03
         // Remove from archetype
         var entityInfo = EntityInfo[id];
         var archetype = entityInfo.Archetype;
