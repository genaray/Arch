--- conflicted
+++ resolved
@@ -71,11 +71,7 @@
             counter++;
         }
 
-<<<<<<< HEAD
-        That(counter, Is.EqualTo((int)Math.Ceiling((float)10000 / Archetype.CalculateEntitiesPerChunk(archetype.ChunkSizeInBytes, _group))));
-=======
         That(counter, Is.EqualTo((int)Math.Ceiling((float)10000 / Archetype.GetEntityCountFor(archetype.ChunkSize, _group))));
->>>>>>> 9605d656
     }
 
     /// <summary>
