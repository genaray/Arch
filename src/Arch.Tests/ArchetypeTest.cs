--- conflicted
+++ resolved
@@ -28,13 +28,8 @@
     public void CreateChunk()
     {
         // Create archetype
-<<<<<<< HEAD
-        var archetype = new Archetype(_group);
-        var entities = Archetype.CalculateEntitiesPerChunk(archetype.ChunkSizeInBytes, _group);
-=======
         var archetype = new Archetype(_group, _baseChunkSize, _baseChunkEntityCount);
         var entities = Archetype.GetEntityCountFor(archetype.ChunkSize, _group);
->>>>>>> 9605d656
 
         // Fill archetype
         for (var index = 0; index < entities; index++)
@@ -93,13 +88,8 @@
     [Test]
     public void CreateMultipleChunk()
     {
-<<<<<<< HEAD
-        var archetype = new Archetype(_group);
-        var entities =  Archetype.CalculateEntitiesPerChunk(archetype.ChunkSizeInBytes, _group) * 2;
-=======
         var archetype = new Archetype(_group, _baseChunkSize, _baseChunkEntityCount);
         var entities =  Archetype.GetEntityCountFor(archetype.ChunkSize, _group) * 2;
->>>>>>> 9605d656
 
         // Add entities
         for (var index = 0; index < entities; index++)
@@ -120,16 +110,10 @@
     [Test]
     public void Ensure()
     {
-<<<<<<< HEAD
-        var archetype = new Archetype(_group);
-        var entities =  Archetype.CalculateEntitiesPerChunk(archetype.ChunkSizeInBytes, _group) * 10;
-        archetype.Reserve(entities);
-=======
         var archetype = new Archetype(_group, _baseChunkSize, _baseChunkEntityCount);
         var entitiesPerChunk = Archetype.GetEntityCountFor(archetype.ChunkSize, _group);
         var entities = entitiesPerChunk * 10;
         archetype.EnsureEntityCapacity(entities);
->>>>>>> 9605d656
 
         // Add entities
         for (var index = 0; index < entities; index++)
@@ -151,13 +135,8 @@
     [Test]
     public void RemoveChunk()
     {
-<<<<<<< HEAD
-        var archetype = new Archetype(_group);
-        var entities =  Archetype.CalculateEntitiesPerChunk(archetype.ChunkSizeInBytes, _group) + 50;
-=======
         var archetype = new Archetype(_group,  _baseChunkSize, _baseChunkEntityCount);
         var entities =  Archetype.GetEntityCountFor(archetype.ChunkSize, _group) + 1;
->>>>>>> 9605d656
 
         // Add entities
         for (var index = 0; index < entities; index++)
@@ -172,14 +151,8 @@
         That(archetype.Count, Is.EqualTo(0));
         That(archetype.ChunkCount, Is.EqualTo(2));
         That(archetype.ChunkCapacity, Is.EqualTo(2));
-<<<<<<< HEAD
-        That(archetype.Chunks[0].Size, Is.EqualTo(entities - 50));
-        That(archetype.Chunks[1].Size, Is.EqualTo(49));
-        That(archetype.Chunks[0].Entities[0].Id, Is.EqualTo( Archetype.CalculateEntitiesPerChunk(archetype.ChunkSizeInBytes, _group) + 50 - 1)); // Last entity from second chunk now replaced the removed entity and is in the first chunk
-=======
         That(archetype.Chunks[0].Count, Is.EqualTo(entities - 1));
         That(archetype.Chunks[0].Entities[0].Id, Is.EqualTo( Archetype.GetEntityCountFor(archetype.ChunkSize, _group))); // Last entity from second chunk now replaced the removed entity and is in the first chunk
->>>>>>> 9605d656
     }
 
     /// <summary>
@@ -188,13 +161,8 @@
     [Test]
     public void RemoveFromChunkWithReplacement()
     {
-<<<<<<< HEAD
-        var archetype = new Archetype(_group);
-        var entities =  Archetype.CalculateEntitiesPerChunk(archetype.ChunkSizeInBytes, _group) + 1;
-=======
         var archetype = new Archetype(_group, _baseChunkSize, _baseChunkEntityCount);
         var entities =  Archetype.GetEntityCountFor(archetype.ChunkSize, _group) + 50;
->>>>>>> 9605d656
 
         // Add entities
         for (var index = 0; index < entities; index++)
@@ -209,14 +177,9 @@
         That(archetype.Count, Is.EqualTo(1));
         That(archetype.ChunkCount, Is.EqualTo(2));
         That(archetype.ChunkCapacity, Is.EqualTo(2));
-<<<<<<< HEAD
-        That(archetype.Chunks[0].Size, Is.EqualTo(entities - 1));
-        That(archetype.Chunks[0].Entities[0].Id, Is.EqualTo( Archetype.CalculateEntitiesPerChunk(archetype.ChunkSizeInBytes, _group))); // Last entity from second chunk now replaced the removed entity and is in the first chunk
-=======
         That(archetype.Chunks[0].Count, Is.EqualTo(entities - 50));
         That(archetype.Chunks[1].Count, Is.EqualTo(49));
         That(archetype.Chunks[0].Entities[0].Id, Is.EqualTo( Archetype.GetEntityCountFor(archetype.ChunkSize, _group) + 50 - 1)); // Last entity from second chunk now replaced the removed entity and is in the first chunk
->>>>>>> 9605d656
     }
 
     /// <summary>
