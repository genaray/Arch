--- conflicted
+++ resolved
@@ -752,10 +752,132 @@
         That(arch, Is.EqualTo(_world.GetArchetype(entity)));
     }
 
-<<<<<<< HEAD
-    [Test]
-    public void Duplicate()
-    {
+    /// <summary>
+    ///     Checks if generic TryGet works on entities.
+    /// </summary>
+    [Test]
+    public void TryGet_NonGeneric()
+    {
+        var entity = _world.Create(new Transform());
+
+        That(_world.TryGet(entity, Component<Transform>.ComponentType, out var xform), Is.EqualTo(true));
+        That(_world.TryGet(entity, Component<Rotation>.ComponentType, out var rot), Is.EqualTo(false));
+    }
+}
+
+/// <summary>
+/// Testing generated methods
+/// </summary>
+public partial class WorldTest
+{
+
+    /// <summary>
+    ///     Checks if the <see cref="World"/>s source generated create operations on <see cref="Entity"/>s works correctly.
+    /// </summary>
+    [Test]
+    public void GeneratedCreate()
+    {
+        var size = _world.Size;
+        var entity = _world.Create(new Transform(), new Rotation());
+
+        That(_world.Size, Is.EqualTo(size + 1));
+        True(_world.IsAlive(entity));
+    }
+
+    /// <summary>
+    ///     Checks if the <see cref="World"/> creates <see cref="Entity"/> correctly by the generated methods.
+    /// </summary>
+    [Test]
+    public void GeneratedCreateAll()
+    {
+        var size = 1024;
+        using var world = World.Create();
+
+        // Bulk create entities
+        var createdEntities = (Span<Entity>)stackalloc Entity[size];
+        world.Create(size, new Transform{ X = 10, Y = 10 }, new Rotation { X = 10, Y = 10 });
+        world.GetEntities(new QueryDescription(), createdEntities);
+        createdEntities.Sort((entity, entity1) => entity.CompareTo(entity1)); // Sorting entities to start from lowest
+
+        // Check if they are correctly setup
+        var index = 0;
+        foreach (var entity in createdEntities)
+        {
+            That(entity.Id, Is.EqualTo(index));
+            That(world.IsAlive(entity));
+            That(entity.Version, Is.EqualTo(1));
+            That(world.HasRange(entity, _entityGroup));
+
+            That(world.Get<Transform>(entity), Is.EqualTo(new Transform{ X = 10, Y = 10 }));
+            That(world.Get<Rotation>(entity), Is.EqualTo(new Rotation{ X = 10, Y = 10 }));
+            index++;
+        }
+
+        That(world.Size, Is.EqualTo(size));
+        That(world.Capacity, Is.EqualTo(world.Archetypes[0].EntityCapacity));
+    }
+
+    /// <summary>
+    ///     Checks if the <see cref="World"/>s source generated set get has operations on <see cref="Entity"/>s works correctly.
+    /// </summary>
+    [Test]
+    public void GeneratedSetGetAndHas()
+    {
+        var entity = _world.Create(new Transform { X = 10, Y = 10 }, new Rotation { X = 10, Y = 10 });
+        True(_world.Has<Transform, Rotation>(entity));
+
+        _world.Set(entity, new Transform { X = 20, Y = 20 }, new Rotation { X = 20, Y = 20 });
+        var references = _world.Get<Transform, Rotation>(entity);
+        That(references.t0.X, Is.EqualTo(20));
+        That(references.t0.Y, Is.EqualTo(20));
+        That(references.t1.X, Is.EqualTo(20));
+        That(references.t1.Y, Is.EqualTo(20));
+    }
+
+    /// <summary>
+    ///     Checks if the <see cref="World"/>s source generated remove operations on <see cref="Entity"/>s works correctly.
+    /// </summary>
+    [Test]
+    public void GeneratedRemove()
+    {
+
+        var entity = _world.Create(new Transform(), new Rotation(), new Ai());
+        var entity2 = _world.Create(new Transform(), new Rotation(), new Ai());
+        _world.Remove<Rotation, Ai>(entity);
+        _world.Remove<Rotation, Ai>(entity2);
+
+        That(_world.GetArchetype(entity2), Is.EqualTo(_world.GetArchetype(entity)));
+        That(_world.GetArchetype(entity).ChunkCount, Is.EqualTo(1));
+        That(_world.GetArchetype(entity).Chunks[0].Count, Is.EqualTo(2));
+    }
+
+    /// <summary>
+    ///     Checks if the <see cref="World"/>s source generated add operations on <see cref="Entity"/>s works correctly.
+    /// </summary>
+    [Test]
+    public void GeneratedAdd()
+    {
+        var entity = _world.Create<Transform>();
+        var entity2 = _world.Create<Transform>();
+        _world.Add<Rotation, Ai>(entity);
+        _world.Add<Rotation, Ai>(entity2);
+
+        _world.TryGetArchetype(_entityAiGroup, out var arch);
+        That(_world.GetArchetype(entity2), Is.EqualTo(_world.GetArchetype(entity)));
+        That(arch, Is.EqualTo(_world.GetArchetype(entity)));
+    }
+}
+
+
+/// <summary>
+/// Testing clone/duplicate methods
+/// </summary>
+public partial class WorldTest
+{
+
+   [Test]
+   public void Duplicate()
+   {
         var transform = new Transform { X = 111, Y = 222 };
         var entity = _world.Create(_entityGroup);
         _world.Set(entity, transform);
@@ -787,120 +909,6 @@
         That(_world.GetArchetype(entity), Is.EqualTo(_world.GetArchetype(entity3)));
         That(_world.Get<Transform>(entity).X, Is.EqualTo(_world.Get<Transform>(entity3).X));
         That(_world.Get<Transform>(entity).Y, Is.EqualTo(_world.Get<Transform>(entity3).Y));
-=======
-    /// <summary>
-    ///     Checks if generic TryGet works on entities.
-    /// </summary>
-    [Test]
-    public void TryGet_NonGeneric()
-    {
-        var entity = _world.Create(new Transform());
-
-        That(_world.TryGet(entity, Component<Transform>.ComponentType, out var xform), Is.EqualTo(true));
-        That(_world.TryGet(entity, Component<Rotation>.ComponentType, out var rot), Is.EqualTo(false));
->>>>>>> e726ecb5
-    }
+    } 
 }
-
-/// <summary>
-/// Testing generated methods
-/// </summary>
-public partial class WorldTest
-{
-
-    /// <summary>
-    ///     Checks if the <see cref="World"/>s source generated create operations on <see cref="Entity"/>s works correctly.
-    /// </summary>
-    [Test]
-    public void GeneratedCreate()
-    {
-        var size = _world.Size;
-        var entity = _world.Create(new Transform(), new Rotation());
-
-        That(_world.Size, Is.EqualTo(size + 1));
-        True(_world.IsAlive(entity));
-    }
-
-    /// <summary>
-    ///     Checks if the <see cref="World"/> creates <see cref="Entity"/> correctly by the generated methods.
-    /// </summary>
-    [Test]
-    public void GeneratedCreateAll()
-    {
-        var size = 1024;
-        using var world = World.Create();
-
-        // Bulk create entities
-        var createdEntities = (Span<Entity>)stackalloc Entity[size];
-        world.Create(size, new Transform{ X = 10, Y = 10 }, new Rotation { X = 10, Y = 10 });
-        world.GetEntities(new QueryDescription(), createdEntities);
-        createdEntities.Sort((entity, entity1) => entity.CompareTo(entity1)); // Sorting entities to start from lowest
-
-        // Check if they are correctly setup
-        var index = 0;
-        foreach (var entity in createdEntities)
-        {
-            That(entity.Id, Is.EqualTo(index));
-            That(world.IsAlive(entity));
-            That(entity.Version, Is.EqualTo(1));
-            That(world.HasRange(entity, _entityGroup));
-
-            That(world.Get<Transform>(entity), Is.EqualTo(new Transform{ X = 10, Y = 10 }));
-            That(world.Get<Rotation>(entity), Is.EqualTo(new Rotation{ X = 10, Y = 10 }));
-            index++;
-        }
-
-        That(world.Size, Is.EqualTo(size));
-        That(world.Capacity, Is.EqualTo(world.Archetypes[0].EntityCapacity));
-    }
-
-    /// <summary>
-    ///     Checks if the <see cref="World"/>s source generated set get has operations on <see cref="Entity"/>s works correctly.
-    /// </summary>
-    [Test]
-    public void GeneratedSetGetAndHas()
-    {
-        var entity = _world.Create(new Transform { X = 10, Y = 10 }, new Rotation { X = 10, Y = 10 });
-        True(_world.Has<Transform, Rotation>(entity));
-
-        _world.Set(entity, new Transform { X = 20, Y = 20 }, new Rotation { X = 20, Y = 20 });
-        var references = _world.Get<Transform, Rotation>(entity);
-        That(references.t0.X, Is.EqualTo(20));
-        That(references.t0.Y, Is.EqualTo(20));
-        That(references.t1.X, Is.EqualTo(20));
-        That(references.t1.Y, Is.EqualTo(20));
-    }
-
-    /// <summary>
-    ///     Checks if the <see cref="World"/>s source generated remove operations on <see cref="Entity"/>s works correctly.
-    /// </summary>
-    [Test]
-    public void GeneratedRemove()
-    {
-
-        var entity = _world.Create(new Transform(), new Rotation(), new Ai());
-        var entity2 = _world.Create(new Transform(), new Rotation(), new Ai());
-        _world.Remove<Rotation, Ai>(entity);
-        _world.Remove<Rotation, Ai>(entity2);
-
-        That(_world.GetArchetype(entity2), Is.EqualTo(_world.GetArchetype(entity)));
-        That(_world.GetArchetype(entity).ChunkCount, Is.EqualTo(1));
-        That(_world.GetArchetype(entity).Chunks[0].Count, Is.EqualTo(2));
-    }
-
-    /// <summary>
-    ///     Checks if the <see cref="World"/>s source generated add operations on <see cref="Entity"/>s works correctly.
-    /// </summary>
-    [Test]
-    public void GeneratedAdd()
-    {
-        var entity = _world.Create<Transform>();
-        var entity2 = _world.Create<Transform>();
-        _world.Add<Rotation, Ai>(entity);
-        _world.Add<Rotation, Ai>(entity2);
-
-        _world.TryGetArchetype(_entityAiGroup, out var arch);
-        That(_world.GetArchetype(entity2), Is.EqualTo(_world.GetArchetype(entity)));
-        That(arch, Is.EqualTo(_world.GetArchetype(entity)));
-    }
-}+   