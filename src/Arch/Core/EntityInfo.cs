using System;
using System.Collections.Generic;
using System.Linq;
using System.Runtime.CompilerServices;
using System.Text;
using System.Threading.Tasks;
using Arch.Core;
using Arch.Core.Extensions;
using Arch.Core.Extensions.Internal;
using Arch.LowLevel.Jagged;

namespace Arch.Core;

/// <summary>
///     The <see cref="EntityData"/> struct
///     stores information about an <see cref="Entity"/> to quickly access its data and location.
/// </summary>
[SkipLocalsInit]
public struct EntityData
{
<<<<<<< HEAD

    /// <summary>
    ///     The version of an entity.
    /// </summary>
    public int Version;

=======
>>>>>>> 9605d656
    /// <summary>
    ///     A reference to its <see cref="Archetype"/>.
    /// </summary>
    public Archetype Archetype;

    /// <summary>
    ///     A reference to its <see cref="Slot"/>.
    /// </summary>
    public Slot Slot;

    /// <summary>
    ///     Initializes a new instance of the <see cref="EntityData"/> struct.
    /// </summary>
    /// <param name="archetype">Its <see cref="Archetype"/>.</param>
    /// <param name="slot">Its <see cref="Slot"/>.</param>
<<<<<<< HEAD
    public EntityData(int version, Archetype archetype, Slot slot)
=======
    public EntityData(Archetype archetype, Slot slot)
>>>>>>> 9605d656
    {
        Version = version;
        Archetype = archetype;
        Slot = slot;
    }
}

/// <summary>
///     The <see cref="EntityInfoStorage"/> class
///     acts as an API and Manager to access all <see cref="Entity"/> meta data and information like its version, its <see cref="Archetype"/> or the <see cref="Chunk"/> it is in.
/// </summary>
internal class EntityInfoStorage
{
    /// <summary>
    ///     The <see cref="Entity"/> <see cref="Archetype"/> and <see cref="Slot"/>s in an jagged array.
    /// <remarks>Because usually both are needed and thus an array access can be saved.</remarks>
    /// </summary>
    internal JaggedArray<EntityData> EntityData {  get; set; }

    /// <summary>
    ///     Initializes a new instance of the <see cref="EntityInfoStorage"/> class.
    /// </summary>
    /// <param name="baseChunkSize">The minimum <see cref="Chunk"/> size in bytes, used to calculate buckets fitting in the L1 cache.</param>
    /// <param name="capacity">The initial capacity.</param>
    internal EntityInfoStorage(int baseChunkSize, int capacity)
    {
<<<<<<< HEAD
        var cpuL1CacheSize = 16_384;
        EntityData = new JaggedArray<EntityData>(
            cpuL1CacheSize / Unsafe.SizeOf<EntityData>(),
            new EntityData(-1, null!, new Slot(-1,-1)),
            256
=======
        EntityData = new JaggedArray<EntityData>(
            baseChunkSize / Unsafe.SizeOf<EntityData>(),
            new EntityData(null!, new Slot(-1,-1)),
            capacity
>>>>>>> 9605d656
        );
    }

    /// <summary>
    ///     Adds meta data of an <see cref="Entity"/> to the internal structure.
    /// </summary>
    /// <param name="id">The <see cref="Entity"/> id.</param>
    /// <param name="archetype">Its <see cref="Archetype"/>.</param>
    /// <param name="slot">Its <see cref="Slot"/>.</param>
<<<<<<< HEAD
    public void Add(int id, int version, Archetype archetype, Slot slot)
    {
        EntityData.Add(id,new EntityData(version, archetype, slot));
=======
    public void Add(int id, Archetype archetype, Slot slot)
    {
        EntityData.Add(id,new EntityData(archetype, slot));
>>>>>>> 9605d656
    }

    /// <summary>
    ///     Checks whether an <see cref="Entity"/>s data exists in this <see cref="EntityInfoStorage"/> by its id.
    /// </summary>
    /// <param name="id">The <see cref="Entity"/>s id.</param>
    /// <returns>True if its data exists in here, false if not.</returns>
    public bool Has(int id)
    {
        return EntityData.TryGetValue(id, out EntityData _);
    }

    /// <summary>
    ///     Returns the <see cref="Archetype"/> of an <see cref="Entity"/> by its id.
    /// </summary>
    /// <param name="id">The <see cref="Entity"/>s id.</param>
    /// <returns>Its <see cref="Archetype"/>.</returns>
    public Archetype GetArchetype(int id)
    {
        return EntityData[id].Archetype;
    }

    /// <summary>
    ///     Returns the <see cref="Slot"/> of an <see cref="Entity"/> by its id.
    /// </summary>
    /// <param name="id">The <see cref="Entity"/>s id.</param>
    /// <returns>Its <see cref="Slot"/>.</returns>
    public ref Slot GetSlot(int id)
    {
        return ref EntityData[id].Slot;
<<<<<<< HEAD
    }

    /// <summary>
    ///     Returns the version of an <see cref="Entity"/> by its id.
    /// </summary>
    /// <param name="id">The <see cref="Entity"/>s id.</param>
    /// <returns>Its <see cref="Slot"/>.</returns>
    public int GetVersion(int id)
    {
        return EntityData[id].Version;
=======
>>>>>>> 9605d656
    }

    /// <summary>
    ///     Returns the <see cref="Core.EntityData"/> of an <see cref="Entity"/> by its id.
    /// </summary>
    /// <param name="id">The <see cref="Entity"/>s id.</param>
<<<<<<< HEAD
    /// <param name="version">The <see cref="Entity"/>s version.</param>
    /// <returns>True if it exists, false if not.</returns>
    public bool TryGetVersion(int id, out int version)
    {
        var exists = EntityData.TryGetValue(id, out EntityData data);
        version = data.Version;
        return exists ;
    }

    /// <summary>
    ///     Returns the <see cref="Core.EntityData"/> of an <see cref="Entity"/> by its id.
    /// </summary>
    /// <param name="id">The <see cref="Entity"/>s id.</param>
=======
>>>>>>> 9605d656
    /// <returns>Its <see cref="Core.EntityData"/>.</returns>
    public EntityData GetEntitySlot(int id)
    {
        return EntityData[id];
    }

    /// <summary>
    ///     Removes an enlisted <see cref="Entity"/> from this <see cref="EntityInfoStorage"/>.
    /// </summary>
    /// <param name="id">The <see cref="Entity"/>s id.</param>
    public void Remove(int id)
    {
        EntityData.Remove(id);
    }

    /// <summary>
    ///     Moves an <see cref="Entity"/> to a new <see cref="Slot"/>, updates that reference.
    /// </summary>
    /// <param name="id">The <see cref="Entity"/> id.</param>
    /// <param name="slot">Its new <see cref="Slot"/>.</param>
    public void Move(int id, Slot slot)
    {
        EntityData[id].Slot = slot;
    }

    /// <summary>
    ///     Moves an <see cref="Entity"/> to a new <see cref="Archetype"/> and a new <see cref="Slot"/>, updates that reference.
    /// </summary>
    /// <param name="id">The <see cref="Entity"/> id.</param>
    /// <param name="archetype">Its new <see cref="Archetype"/>.</param>
    /// <param name="slot">Its new <see cref="Slot"/>.</param>
    public void Move(int id, Archetype archetype, Slot slot)
    {
        ref var data = ref EntityData[id];
        data.Archetype = archetype;
        data.Slot = slot;
    }

    /// <summary>
    ///     Updates the <see cref="EntityData"/> and all entities that moved/shifted between the archetypes.
    ///     <remarks>Use and modify with caution, one small logical issue and the whole framework stops working.</remarks>
    /// </summary>
    /// <param name="archetype">The old <see cref="Archetype"/>.</param>
    /// <param name="archetypeSlot">The old <see cref="Slot"/> where the shift operation started.</param>
    /// <param name="newArchetype">The new <see cref="Archetype"/>.</param>
    /// <param name="newArchetypeSlot">The new <see cref="Slot"/> where the entities were shifted to.</param>
    public void Shift(Archetype archetype, Slot archetypeSlot, Archetype newArchetype, Slot newArchetypeSlot)
    {
        // Update the entityInfo of all copied entities.
        for (var chunkIndex = 0; chunkIndex <= archetypeSlot.ChunkIndex; chunkIndex++)
        {
            // Get data
            ref var chunk = ref archetype.GetChunk(chunkIndex);
            ref var entityFirstElement = ref chunk.Entity(0);

            // Only move within the range, depening on which chunk we are at.
            var isStart = chunkIndex == archetypeSlot.ChunkIndex;
            var upper = isStart ? archetypeSlot.Index : chunk.Count-1;

            for(var index = 0; index <= upper; index++)
            {
                var entity = Unsafe.Add(ref entityFirstElement, index);

                // Update entity info
                Move(entity.Id, newArchetype, newArchetypeSlot);
                newArchetypeSlot++;

                if (newArchetypeSlot.Index >= newArchetype.EntitiesPerChunk)
                {
                    newArchetypeSlot.Index = 0;
                    newArchetypeSlot.ChunkIndex++;
                }
            }
        }
    }

    /// <summary>
    ///     Ensures the capacity of the underlaying arrays and resizes them properly.
    /// </summary>
    /// <param name="capacity"></param>
    public void EnsureCapacity(int capacity)
    {
        EntityData.EnsureCapacity(capacity);
    }

    /// <summary>
    ///     Trims the <see cref="EntityInfoStorage"/> and all of its underlaying arrays.
    ///     Releases memory.
    /// </summary>
    public void TrimExcess()
    {
        EntityData.TrimExcess();
    }

    /// <summary>
    ///     Clears the <see cref="EntityInfoStorage"/> and all of its underlaying arrays.
    /// </summary>
    public void Clear()
    {
        EntityData.Clear();
    }

    /// <summary>
    ///     Returns a <see cref="EntityData"/> at an given index.
    /// </summary>
    /// <param name="id">The index.</param>
    internal ref EntityData this[int id]
    {
        get
        {
            return ref EntityData[id];
        }
    }
}


<|MERGE_RESOLUTION|>--- conflicted
+++ resolved
@@ -18,15 +18,6 @@
 [SkipLocalsInit]
 public struct EntityData
 {
-<<<<<<< HEAD
-
-    /// <summary>
-    ///     The version of an entity.
-    /// </summary>
-    public int Version;
-
-=======
->>>>>>> 9605d656
     /// <summary>
     ///     A reference to its <see cref="Archetype"/>.
     /// </summary>
@@ -42,13 +33,8 @@
     /// </summary>
     /// <param name="archetype">Its <see cref="Archetype"/>.</param>
     /// <param name="slot">Its <see cref="Slot"/>.</param>
-<<<<<<< HEAD
-    public EntityData(int version, Archetype archetype, Slot slot)
-=======
     public EntityData(Archetype archetype, Slot slot)
->>>>>>> 9605d656
-    {
-        Version = version;
+    {
         Archetype = archetype;
         Slot = slot;
     }
@@ -73,18 +59,10 @@
     /// <param name="capacity">The initial capacity.</param>
     internal EntityInfoStorage(int baseChunkSize, int capacity)
     {
-<<<<<<< HEAD
-        var cpuL1CacheSize = 16_384;
-        EntityData = new JaggedArray<EntityData>(
-            cpuL1CacheSize / Unsafe.SizeOf<EntityData>(),
-            new EntityData(-1, null!, new Slot(-1,-1)),
-            256
-=======
         EntityData = new JaggedArray<EntityData>(
             baseChunkSize / Unsafe.SizeOf<EntityData>(),
             new EntityData(null!, new Slot(-1,-1)),
             capacity
->>>>>>> 9605d656
         );
     }
 
@@ -94,15 +72,9 @@
     /// <param name="id">The <see cref="Entity"/> id.</param>
     /// <param name="archetype">Its <see cref="Archetype"/>.</param>
     /// <param name="slot">Its <see cref="Slot"/>.</param>
-<<<<<<< HEAD
-    public void Add(int id, int version, Archetype archetype, Slot slot)
-    {
-        EntityData.Add(id,new EntityData(version, archetype, slot));
-=======
     public void Add(int id, Archetype archetype, Slot slot)
     {
         EntityData.Add(id,new EntityData(archetype, slot));
->>>>>>> 9605d656
     }
 
     /// <summary>
@@ -133,41 +105,12 @@
     public ref Slot GetSlot(int id)
     {
         return ref EntityData[id].Slot;
-<<<<<<< HEAD
-    }
-
-    /// <summary>
-    ///     Returns the version of an <see cref="Entity"/> by its id.
-    /// </summary>
-    /// <param name="id">The <see cref="Entity"/>s id.</param>
-    /// <returns>Its <see cref="Slot"/>.</returns>
-    public int GetVersion(int id)
-    {
-        return EntityData[id].Version;
-=======
->>>>>>> 9605d656
     }
 
     /// <summary>
     ///     Returns the <see cref="Core.EntityData"/> of an <see cref="Entity"/> by its id.
     /// </summary>
     /// <param name="id">The <see cref="Entity"/>s id.</param>
-<<<<<<< HEAD
-    /// <param name="version">The <see cref="Entity"/>s version.</param>
-    /// <returns>True if it exists, false if not.</returns>
-    public bool TryGetVersion(int id, out int version)
-    {
-        var exists = EntityData.TryGetValue(id, out EntityData data);
-        version = data.Version;
-        return exists ;
-    }
-
-    /// <summary>
-    ///     Returns the <see cref="Core.EntityData"/> of an <see cref="Entity"/> by its id.
-    /// </summary>
-    /// <param name="id">The <see cref="Entity"/>s id.</param>
-=======
->>>>>>> 9605d656
     /// <returns>Its <see cref="Core.EntityData"/>.</returns>
     public EntityData GetEntitySlot(int id)
     {
