using System.Buffers;
using System.Diagnostics.Contracts;
using Arch.Core.Extensions;
using Arch.Core.Extensions.Internal;
using Arch.Core.Utils;
using Arch.LowLevel;
using Arch.LowLevel.Jagged;
using Collections.Pooled;
using CommunityToolkit.HighPerformance;
using Array = System.Array;
using System.Runtime.InteropServices;

namespace Arch.Core;

/// <summary>
///     The <see cref="Slot"/> struct references an <see cref="Arch.Core.Entity"/> entry within an <see cref="Archetype"/> using a reference to its <see cref="Chunk"/> and its index.
/// </summary>
[SkipLocalsInit]
public record struct Slot
{
    /// <summary>
    ///     The index of the <see cref="Arch.Core.Entity"/> in the <see cref="Chunk"/>.
    /// </summary>
    public int Index;

    /// <summary>
    ///     The index of the <see cref="Chunk"/> in which the <see cref="Arch.Core.Entity"/> is located.
    /// </summary>
    public int ChunkIndex;

    /// <summary>
    ///     Initializes a new instance of the <see cref="Slot"/> struct.
    /// </summary>
    /// <param name="index">The index of the <see cref="Arch.Core.Entity"/> in the <see cref="Chunk"/>.</param>
    /// <param name="chunkIndex">The index of the <see cref="Chunk"/> in which the <see cref="Arch.Core.Entity"/> is located.</param>
    public Slot(int index, int chunkIndex)
    {
        Index = index;
        ChunkIndex = chunkIndex;
    }

    /// <summary>
    ///     Adds a plus operator for easy calculation of new <see cref="Slot"/>. Adds the positions of both <see cref="Slot"/>s.
    /// </summary>
    /// <param name="first">The first <see cref="Slot"/>.</param>
    /// <param name="second">The second <see cref="Slot"/>.</param>
    /// <returns>The result <see cref="Slot"/>.</returns>
    public static Slot operator +(Slot first, Slot second)
    {
        return new Slot(first.Index + second.Index, first.ChunkIndex + second.ChunkIndex);
    }

    /// <summary>
    ///     Adds a plus plus operator for easy calculation of new <see cref="Slot"/>. Increases the index by one.
    /// </summary>
    /// <param name="slot">The <see cref="Slot"/>.</param>
    /// <returns>The <see cref="Slot"/> with index increased by one..</returns>
    public static Slot operator ++(Slot slot)
    {
        slot.Index++;
        return slot;
    }

    /// <summary>
    ///     Validates the <see cref="Slot"/>, moves the <see cref="Slot"/> if it is outside a <see cref="Chunk.Capacity"/> to match it.
    /// </summary>
    /// <returns></returns>
    public void Wrap(int capacity)
    {
        // Result outside valid chunk, wrap into next one
        if (Index < capacity)
        {
            return;
        }

        // Index outside of its chunk, so we calculate how many times a chunk fit into the index for adjusting the chunkindex to that position.
        // Floor since we do not neet a rounded value since the index is within that chunk and not the next one.
        ChunkIndex += (int)Math.Floor(Index / (float)capacity);

        // After moving the chunk index we can simply take the rest and assign it as a index.
        Index %= capacity;
    }

    /// <summary>
    ///     Moves or shifts this <see cref="Slot"/> by one slot forward.
    ///     Ensures that the slots chunkindex updated properly once the end was reached.
    /// </summary>
    /// <param name="source">The <see cref="Slot"/> to shift by one.</param>
    /// <param name="sourceCapacity">The capacity of the chunk the slot is in.</param>
    /// <returns></returns>
    public static Slot Shift(ref Slot source, int sourceCapacity)
    {
        source.Index++;
        source.Wrap(sourceCapacity);
        return source;
    }

    /// <summary>
    ///     Moves or shifts the source <see cref="Slot"/> based on the destination <see cref="Slot"/> and calculates its new position.
    ///     Used for copy operations to predict where the source <see cref="Slot"/> will end up.
    /// </summary>
    /// <param name="source">The source <see cref="Slot"/>, from which we want to calculate where it lands..</param>
    /// <param name="destination">The destination <see cref="Slot"/>, a reference point at which the copy or shift operation starts.</param>
    /// <param name="sourceCapacity">The source <see cref="Chunk.Capacity"/>.</param>
    /// <param name="destinationCapacity">The destination <see cref="Chunk.Capacity"/></param>
    public static Slot Shift(in Slot source, int sourceCapacity, in Slot destination, int destinationCapacity)
    {
        var freeSpot = destination;
        var resultSlot = source + freeSpot;
        resultSlot.Index += source.ChunkIndex * (sourceCapacity - destinationCapacity); // Berücksichtigen der differenz zwischen den chunks und weiter verschieben.
        resultSlot.Wrap(destinationCapacity);

        return resultSlot;
    }
}

/// <summary>
///     The <see cref="Archetypes"/> struct
///     Contains a list of archetypes with a cached hash that only changes when a new one is added or removed.
///     This means that others can use the hash to determine whether there has been a change.
/// </summary>
public class Archetypes : IDisposable
{
    /// <summary>
    ///     The cached hashcode.
    /// </summary>
    private int _hashCode;

    /// <summary>
    ///     Creates a new <see cref="Archetype"/> instance.
    /// <param name="capacity">The capacity.</param>
    /// </summary>
    public Archetypes(int capacity)
    {
        Items = new NetStandardList<Archetype>(capacity);
        _hashCode = -1;
    }

    /// <summary>
    ///     The <see cref="PooledList{T}"/> that contains all <see cref="Archetype"/>s.
    /// </summary>
    public NetStandardList<Archetype> Items {  get; }

    /// <summary>
    ///     The count of this instance.
    /// </summary>
    public int Count
    {
        get
        {
            return Items.Count;
        }
    }

    /// <summary>
    ///     Adds a new <see cref="Archetype"/> to the list and updates the <see cref="_hashCode"/>.
    /// </summary>
    /// <param name="archetype">The new <see cref="Archetype"/>.</param>
    public void Add(Archetype archetype)
    {
        Items.Add(archetype);
        _hashCode = -1;
        GetHashCode();
    }

    /// <summary>
    ///     Removed an existing <see cref="Archetype"/> from the list and updates the <see cref="_hashCode"/>.
    /// </summary>
    /// <param name="archetype">The new <see cref="Archetype"/>.</param>
    public void Remove(Archetype archetype)
    {
        Items.Remove(archetype);
        _hashCode = -1;
        GetHashCode();
    }

    /// <summary>
    ///     Returns a <see cref="Span{T}"/> of this instance.
    /// </summary>
    /// <returns>The <see cref="Span{T}"/>.</returns>
    public Span<Archetype> AsSpan()
    {
        return Items.AsSpan();
    }

    /// <summary>
    ///     Gets or sets the item at the given index.
    /// </summary>
    /// <param name="index">The index.</param>
    public Archetype this[int index]
    {
        get => Items[index];
        set => Items[index] = value;
    }

    /// <summary>
    ///     Checks this <see cref="Archetypes"/> for equality with another.
    /// </summary>
    /// <param name="other">The other <see cref="Archetypes"/>.</param>
    /// <returns>True if they are equal, false if not.</returns>
    public bool Equals(Archetypes other)
    {
        return Items.Equals(other.Items);
    }

    /// <summary>
    ///      Checks this <see cref="Archetypes"/> for equality with another object.
    /// </summary>
    /// <param name="obj">The other <see cref="object"/>.</param>
    /// <returns>True if they are equal, false if not.</returns>
    public override bool Equals(object? obj)
    {
        return obj is Archetypes other && Equals(other);
    }

    /// <summary>
    ///     Calculates the hash and or returns the cached <see cref="_hashCode"/>.
    /// </summary>
    /// <returns>The hash.</returns>
    public override int GetHashCode()
    {
        // Cached hashcode, return
        if (_hashCode != -1)
        {
            return _hashCode;
        }

        // Calculate and cache hashcode
        var hash = 17;
        foreach (var item in Items)
        {
            hash = (hash * 31) + (item?.GetHashCode() ?? 0);
        }

        _hashCode = hash;
        return hash;
    }

    /// <summary>
    ///     Clears this instance.
    /// </summary>
    public void Clear()
    {
        Items.Clear();
    }

    /// <summary>
    ///     Disposes this instance.
    /// </summary>
    public void Dispose()
    {
        Items.Clear();
    }
}

/// <summary>
///     The <see cref="Archetype"/> class contains all <see cref="Arch.Core.Entity"/>'s of a unique combination of component types.
///     These are stored in multiple <see cref="Chunk"/>'s located within the <see cref="Chunks"/>-Array.
///     The <see cref="Archetype"/> class provides several methods to manage its stored <see cref="Arch.Core.Entity"/>'s and their <see cref="Chunk"/>'s.
/// </summary>
public sealed partial class Archetype
{
    /// <summary>
    ///     A lookup array that maps the component id to an index within the component array of a <see cref="Chunk"/> to quickly find the correct array for the component type.
    ///     Is being stored here since all <see cref="Chunks"/> share the same instance to reduce allocations.
    /// </summary>
    private readonly int[] _componentIdToArrayIndex;

    /// <summary>
    ///     Initializes a new instance of the <see cref="Archetype"/> class by a group of components.
    /// </summary>
    /// <param name="signature">The component structure of the <see cref="Arch.Core.Entity"/>'s that can be stored in this <see cref="Archetype"/>.</param>
    /// <param name="baseChunkSize">The minimum <see cref="Chunk"/> size in bytes.</param>
    /// <param name="baseChunkEntityCount">The minimum amount of entities per <see cref="Chunk"/>.</param>
    internal Archetype(Signature signature, int baseChunkSize, int baseChunkEntityCount)
    {
        Signature = signature;
<<<<<<< HEAD
=======
        BaseChunkSize = baseChunkSize;
>>>>>>> e726ecb5

        // Calculations
        ChunkSize = GetChunkSizeInBytesFor(baseChunkSize, baseChunkEntityCount, signature);
        EntitiesPerChunk = GetEntityCountFor(ChunkSize, signature);

        // The bitmask/set
        BitSet = signature;
        _componentIdToArrayIndex = signature.Components.ToLookupArray();

        // Setup arrays and mappings
        Chunks = new Chunks(1);
        AddChunk();

        _addEdges = new SparseJaggedArray<Archetype>(BucketSize);
        _removeEdges = new SparseJaggedArray<Archetype>(BucketSize);
    }

    /// <summary>
    ///     The component types that the <see cref="Arch.Core.Entity"/>'s stored here have.
    ///     The base size of a <see cref="Chunk"/> within the <see cref="Chunks"/> in KB.
    ///     All <see cref="Chunk"/>s will have a minimum of this size. The actual size is <see cref="ChunkSize"/>.
    /// </summary>
<<<<<<< HEAD
    public Signature Signature { get; }

    /// <summary>
    ///     The component types that the <see cref="Arch.Core.Entity"/>'s stored here have.
    /// </summary>
    public ComponentType[] Types => Signature;
=======
    public int BaseChunkSize { get; }
>>>>>>> e726ecb5

    /// <summary>
    ///     The size of a <see cref="Chunk"/> within the <see cref="Chunks"/> in KB.
    ///     Necessary because the <see cref="Archetype"/> adjusts the size of a <see cref="Chunk"/> based on the minimum amount of <see cref="Entity"/> passed during construction.
    /// </summary>
    public int ChunkSize { get; }

    /// <summary>
    ///     The number of entities that are stored per <see cref="Chunk"/>.
    /// </summary>
    public int EntitiesPerChunk { get; }

    /// <summary>
    ///     The component types that the <see cref="Arch.Core.Entity"/>'s stored here have.
    /// </summary>
    public Signature Signature {  get; }

    /// <summary>
    ///     A bitset representation of the <see cref="Signature"/> array for fast lookups and queries.
    /// </summary>
    public BitSet BitSet {  get; }

    /// <summary>
    ///     The lookup array used by this <see cref="Archetype"/>, is being passed to all its <see cref="Chunks"/> to save memory.
    /// </summary>
    internal int[] LookupArray
    {
        get => _componentIdToArrayIndex;
    }

    /// <summary>
    ///     An array which stores the <see cref="Chunk"/>'s.
    ///     May contain null references since its being pooled, therefore use the <see cref="ChunkCount"/> and <see cref="ChunkCapacity"/> for acessing it.
    /// </summary>
    public Chunks Chunks {  get;  internal set; }

    /// <summary>
    ///     The number of <see cref="Chunk"/>'s within the <see cref="Chunks"/> array.
    /// </summary>
    public int ChunkCount {
        get
        {
            return Chunks.Count;
        }
    }

    /// <summary>
    ///     How many <see cref="Chunk"/>' have been deposited within the <see cref="Chunks"/> array.
    ///     The total capacity.
    /// </summary>
    public int ChunkCapacity {
        get
        {
            return Chunks.Capacity;
        }
    }

    /// <summary>
    ///     The number of filled chunks within the <see cref="Chunks"/> array.
    /// </summary>
    public int Count { get; internal set; }

    /// <summary>
    ///     Points to the current <see cref="Chunk"/> in use with remaining capacity.
    /// </summary>
    internal ref Chunk CurrentChunk {  get => ref Chunks[Count]; }

    /// <summary>
    ///     Points to the last <see cref="Slot"/>.
    /// </summary>
    internal Slot CurrentSlot
    {
         get
        {
            var lastRow = CurrentChunk.Count - 1;
            return new(lastRow, Count);
        }
    }

    /// <summary>
    ///     The number of <see cref="Arch.Core.Entity"/>s in this <see cref="Archetype"/>.
    /// </summary>
    public int EntityCount
    {
        get;
        internal set;
    }

    /// <summary>
    ///     The capacity of total <see cref="Arch.Core.Entity"/>s in this <see cref="Archetype"/>.
    /// </summary>
    public int EntityCapacity
    {
        get => ChunkCapacity * EntitiesPerChunk;
    }

    /// <summary>
    ///     Creates a new <see cref="Chunk"/> at the last <see cref="ChunkCount"/>.
    /// </summary>
    /// <returns>The new created <see cref="Chunk"/>.</returns>
    public ref Chunk AddChunk()
    {
        Chunks.EnsureCapacity(Chunks.Count+1);

        // Insert chunk
        var count = Chunks.Count;
        Chunks.Add(new Chunk(EntitiesPerChunk, _componentIdToArrayIndex, Signature));
        return ref Chunks[count];
    }

    /// <summary>
    ///     Returns a reference to a given <see cref="Chunk"/> using its index.
    /// </summary>
    /// <param name="index"></param>
    /// <returns>A reference to the <see cref="Chunk"/> at the given index.</returns>
    public ref Chunk GetChunk(int index)
    {
        return ref Chunks[index];
    }

    /// <summary>
    ///     Adds an <see cref="Arch.Core.Entity"/> to the <see cref="Archetype"/> and offloads it to a <see cref="Chunk"/>.
    ///     Uses the last <see cref="Chunk"/> that is not full, once it is full and the capacity is exhausted, a new <see cref="Chunk"/> is allocated.
    /// </summary>
    /// <param name="entity">The <see cref="Arch.Core.Entity"/> that is added.</param>
    /// <param name="chunk">The chunk in which the <see cref="Entity"/> was created in.</param>
    /// <param name="slot">The <see cref="Slot"/> in which it was deposited.</param>
    /// <returns>The amount of newly allocated entities in <see cref="Chunk"/>s.</returns>
    internal int Add(Entity entity, out Chunk chunk, out Slot slot)  // TODO: Store chunk reference in slot?
    {
        EntityCount++;

        // Storing stack variables to prevent multiple times accessing those fields.
        var count = Count;
        ref var currentChunk = ref GetChunk(count);

        // Fill chunk
        if (currentChunk.IsEmpty)
        {
            slot = new Slot(currentChunk.Add(entity), count);
            chunk = currentChunk;

            return 0;
        }

        // Chunk full? Use next allocated chunk
        count++;
        if (count < ChunkCapacity)
        {
            currentChunk = ref GetChunk(count);

            slot = new Slot(currentChunk.Add(entity), count);
            chunk = currentChunk;
            Count = count;

            return 0;
        }

        // No more free allocated chunks? Create new chunk
        ref var newChunk = ref AddChunk();
        slot = new Slot(newChunk.Add(entity), count);
        chunk = newChunk;
        Count = count;

        return EntitiesPerChunk;
    }

    /// <summary>
    ///     Adds an array of <see cref="Entity"/>s to this instance. This is much more efficient than adding <see cref="Entity"/>s individually.
    /// </summary>
    /// <param name="entities">The <see cref="Span{T}"/> of <see cref="Entity"/>s.</param>
    /// <param name="amount">The amount.</param>
    public void AddAll(Span<Entity> entities, int amount)
    {
        EnsureEntityCapacity(EntityCount + amount);

        // Track created and the last filled chunk
        var created = 0;
        var chunkIndex = Count;

        // Fill with entities until no entity is left or chunk capacity is reached
        for(var index = Count; index < ChunkCapacity && created < amount; index++)
        {
            ref var chunk = ref GetChunk(index);
            var fillAmount = Math.Min(chunk.Buffer, amount - created);

            // Copy batch of entities into the chunk
            Chunk.Copy(ref entities, created, ref chunk, chunk.Count, fillAmount);
            chunk.Count += fillAmount;

            chunkIndex = index;
            created += fillAmount;
        }

        // Set counts
        EntityCount += amount;
        Count = chunkIndex;  // To the last filled chunk
    }

    /// <summary>
    ///     Removes an <see cref="Arch.Core.Entity"/> from a <see cref="Slot"/> and moves the last <see cref="Arch.Core.Entity"/> of the <see cref="Archetype"/> to its position.
    /// </summary>
    /// <param name="slot">The slot of the <see cref="Arch.Core.Entity"/> to be removed.</param>
    /// <param name="movedEntityId">The id of the <see cref="Arch.Core.Entity"/> that was moved to the position of the deleted <see cref="Arch.Core.Entity"/>.</param>
    /// <returns>True if a <see cref="Chunk"/> was deleted, otherwise false.</returns>
    internal void Remove(Slot slot, out int movedEntityId)
    {
        // Move the last entity from the last chunk into the chunk to replace the removed entity directly
        ref var chunk = ref GetChunk(slot.ChunkIndex);
        ref var lastChunk = ref CurrentChunk;

        movedEntityId = chunk.Transfer(slot.Index, ref lastChunk);
        EntityCount--;

        // Return to prevent that Size decreases when chunk IS not Empty and to prevent Size becoming 0 or -1.
        if (lastChunk.Count > 0 || Count <= 0)
        {
            return;
        }

        Count--;
    }

    /// <summary>
    ///     Returns a reference of the <see cref="Arch.Core.Entity"/> at a given <see cref="Slot"/>.
    /// </summary>
    /// <param name="slot">The <see cref="Slot"/>.</param>
    /// <returns>A reference to the <see cref="Arch.Core.Entity"/>.</returns>
    internal ref Entity Entity(scoped ref Slot slot)
    {
        ref var chunk = ref GetChunk(slot.ChunkIndex);
        return ref chunk.Entity(slot.Index);
    }

    /// <summary>
    ///     Adds an <see cref="Arch.Core.Entity"/> to the <see cref="Archetype"/> and offloads it to a <see cref="Chunk"/>.
    ///     Uses the last <see cref="Chunk"/> that is not full, once it is full and the capacity is exhausted, a new <see cref="Chunk"/> is allocated.
    /// </summary>
    /// <param name="entity">The <see cref="Arch.Core.Entity"/> that is added.</param>
    /// <param name="slot">The <see cref="Slot"/> in which it was deposited.</param>
    /// <param name="cmp">The component which will be set directly.</param>
    /// <returns>The amount of newly allocated entities if a new <see cref="Chunk"/> was created.</returns>
    internal int Add<T>(Entity entity, out Slot slot, in T? cmp = default)
    {
        var createdChunk = Add(entity, out var chunk, out slot);
        chunk.Copy(slot.Index, in cmp);
        return createdChunk;
    }

    /// <summary>
    ///     Sets or replaces the components of an <see cref="Arch.Core.Entity"/> at a given <see cref="Slot"/>.
    /// </summary>
    /// <typeparam name="T">The component type.</typeparam>
    /// <param name="slot">The <see cref="Slot"/> at which the component of an <see cref="Arch.Core.Entity"/> is to be set or replaced.</param>
    /// <param name="cmp">The component value.</param>
    internal void Set<T>(ref Slot slot, in T? cmp)
    {
        ref var chunk = ref GetChunk(slot.ChunkIndex);
        chunk.Copy(slot.Index, in cmp);
    }

    /// <summary>
    ///      Checks if the <see cref="Archetype"/> stores <see cref="Arch.Core.Entity"/>'s with a specific component.
    /// </summary>
    /// <typeparam name="T">The component type.</typeparam>
    /// <returns>True if the <see cref="Archetype"/> stores <see cref="Arch.Core.Entity"/>'s with such a component, otherwise false.</returns>
    public bool Has<T>()
    {
        var id = Component<T>.ComponentType.Id;
        return BitSet.IsSet(id);
    }

    /// <summary>
    ///     Try get the index of a component within this archetype. Returns false if the archetype does not have this
    ///     component.
    /// </summary>
    /// <param name="i">The index.</param>
    /// <typeparam name="T">The type.</typeparam>
    /// <returns>True if it was successfully.</returns>
    [Pure]
    internal bool TryIndex<T>(out int i)
    {
        var id = Component<T>.ComponentType.Id;
        Debug.Assert(id != -1, $"Supplied component index is invalid");

        if (id >= _componentIdToArrayIndex.Length)
        {
            i = -1;
            return false;
        }

        i = _componentIdToArrayIndex.DangerousGetReferenceAt(id);
        return i != -1;
    }

    /// <summary>
    ///     Try get the index of a component within this archetype. Returns false if the archetype does not have this
    ///     component.
    /// </summary>
    /// <param name="type">The <see cref="ComponentType"/>.</param>
    /// <param name="i">The index.</param>
    /// <returns>True if it was successfully.</returns>
    [Pure]
    internal bool TryIndex(ComponentType type, out int i)
    {
        var id = type.Id;
        Debug.Assert(id != -1, $"Supplied component index is invalid");

        if (id >= _componentIdToArrayIndex.Length)
        {
            i = -1;
            return false;
        }

        i = _componentIdToArrayIndex.DangerousGetReferenceAt(id);
        return i != -1;
    }

    /// <summary>
    ///     Returns a reference of the component of an <see cref="Arch.Core.Entity"/> at a given <see cref="Slot"/>.
    /// </summary>
    /// <typeparam name="T">The component type.</typeparam>
    /// <param name="slot">The <see cref="Slot"/>.</param>
    /// <returns>A reference to the component.</returns>
    internal ref T Get<T>(scoped ref Slot slot)
    {
        ref var chunk = ref GetChunk(slot.ChunkIndex);
        return ref chunk.Get<T>(slot.Index);
    }


    /// <summary>
    ///     Sets a component value for all entities within an <see cref="Archetype"/> in a certain range of <see cref="Slot"/>s
    /// </summary>
    /// <param name="from">The <see cref="Slot"/> where we start.</param>
    /// <param name="to">The <see cref="Slot"/> where we end.</param>
    /// <param name="component">The component value.</param>
    /// <typeparam name="T">The component type.</typeparam>
    internal void SetRange<T>(in Slot from, in Slot to, in T? component = default)
    {
        // Set the added component, start from the last slot and move down
        for (var chunkIndex = from.ChunkIndex; chunkIndex >= to.ChunkIndex; --chunkIndex)
        {
            ref var chunk = ref GetChunk(chunkIndex);

            var isStart = chunkIndex == from.ChunkIndex;
            var isEnd = chunkIndex == to.ChunkIndex;

            var upper = isStart ? from.Index+1 : chunk.Count;
            var lower = isEnd ? to.Index : 0;

            Chunk.Fill(ref chunk, lower, upper-lower, component);
        }
    }

    /// <summary>
    ///     Creates an <see cref="Enumerator{T}"/> which iterates over all <see cref="Chunks"/> in this <see cref="Archetype"/>.
    /// </summary>
    /// <returns>An <see cref="Enumerator{T}"/>.</returns>
    public Enumerator<Chunk> GetEnumerator()
    {
        return new Enumerator<Chunk>(Chunks.AsSpan()[..ChunkCount]);
    }

    /// <summary>
    ///     Creates an <see cref="ChunkRangeEnumerator"/> which iterates over all <see cref="Chunks"/> within a range backwards.
    /// </summary>
    /// <returns>A <see cref="ChunkRangeEnumerator"/>.</returns>
    internal ChunkRangeIterator GetRangeIterator(int from, int to)
    {
        return new ChunkRangeIterator(this, from, to);
    }

    /// <summary>
    ///     Creates an <see cref="ChunkRangeEnumerator"/> which iterates from the last valid chunk to another <see cref="Chunks"/> within a range backwards.
    /// </summary>
    /// <returns>A <see cref="ChunkRangeEnumerator"/>.</returns>
    internal ChunkRangeIterator GetRangeIterator(int to)
    {
        return new ChunkRangeIterator(this, CurrentSlot.ChunkIndex, to);
    }

    /// <summary>
    ///     Cleares this <see cref="Archetype"/>, an efficient method to delete all <see cref="Arch.Core.Entity"/>s.
    ///     Does not dispose any resources nor modifies its <see cref="ChunkCapacity"/>.
    /// </summary>
    public void Clear()
    {
        Count = 0;
        EntityCount = 0;
        Chunks.Clear();
    }

    /// <summary>
    ///     Converts this <see cref="Archetype"/> to a human readable string.
    /// </summary>
    /// <returns>A string.</returns>
    public override string ToString()
    {
        return $"Archetype {{ {nameof(Signature)} = {{ {Signature} }}, {nameof(BitSet)} = {{ {BitSet} }}, {nameof(EntitiesPerChunk)} = {EntitiesPerChunk}, {nameof(ChunkSize)} = {ChunkSize}, {nameof(ChunkCapacity)} = {ChunkCapacity}, {nameof(ChunkCount)} = {ChunkCount}, {nameof(EntityCapacity)} = {EntityCapacity}, {nameof(EntityCount)} = {EntityCount} }}}}";
    }
}

public sealed unsafe partial class Archetype
{

    /// <summary>
    ///     Sets or replaces the components of an <see cref="Arch.Core.Entity"/> at a given <see cref="Slot"/>.
    /// </summary>
    /// <param name="slot">The <see cref="Slot"/> at which the component of an <see cref="Arch.Core.Entity"/> is to be set or replaced.</param>
    /// <param name="cmp">The component value.</param>

    internal void Set(ref Slot slot, in object cmp)
    {
        ref var chunk = ref GetChunk(slot.ChunkIndex);
        chunk.Copy(slot.Index, cmp);
    }

    /// <summary>
    ///      Checks if the <see cref="Archetype"/> stores <see cref="Arch.Core.Entity"/>'s with a specific component.
    /// </summary>
    /// <param name="type">The <see cref="Type"/>.</param>
    /// <returns>True if the <see cref="Archetype"/> stores <see cref="Arch.Core.Entity"/>'s with such a component, otherwise false.</returns>

    public bool Has(ComponentType type)
    {
        var id = type.Id;
        return BitSet.IsSet(id);
    }

    /// <summary>
    ///     Returns a reference of the component of an <see cref="Arch.Core.Entity"/> at a given <see cref="Slot"/>.
    /// </summary>
    /// <param name="type">The component <see cref="Type"/>.</param>
    /// <param name="slot">The <see cref="Slot"/>.</param>
    /// <returns>A reference to the component.</returns>

    internal object? Get(scoped ref Slot slot, ComponentType type)
    {
        ref var chunk = ref GetChunk(slot.ChunkIndex);
        return chunk.Get(slot.Index, type);
    }
}

// Capacity related methods

public sealed partial class Archetype
{
    /// <summary>
    ///     Ensures the capacity of the <see cref="Chunks"/> array.
    ///     Increases the <see cref="ChunkCapacity"/>.
    /// </summary>
    /// <param name="newCapacity">The amount of <see cref="Chunk"/>'s required, in total.</param>
    private void EnsureChunkCapacity(int newCapacity)
    {
        Chunks.EnsureCapacity(newCapacity);
    }

    /// <summary>
    ///     Ensures the capacity of the <see cref="Chunks"/> array for a certain amount of <see cref="Entity"/>s.
    ///     Increases the <see cref="ChunkCapacity"/> to fit all entities within it.
    /// </summary>
    /// <param name="newCapacity">The amount of <see cref="Entity"/>'s required, in total.</param>
    internal void EnsureEntityCapacity(int newCapacity)
    {
        // Calculate amount of required chunks.
        var neededChunks = (int)Math.Ceiling((float)newCapacity / EntitiesPerChunk);
        if (ChunkCount >= neededChunks)
        {
            return;
        }

        // Set capacity and insert new empty chunks.
        var previousCapacity = ChunkCapacity;
        EnsureChunkCapacity(neededChunks);

        for (var index = previousCapacity; index < neededChunks; index++)
        {
            Chunks.Add(new Chunk(EntitiesPerChunk, _componentIdToArrayIndex, Signature));
        }
    }

    /// <summary>
    ///     Trims the capacity of the <see cref="Chunks"/> array to its used minimum.
    ///     Reduces the <see cref="ChunkCapacity"/>.
    /// </summary>
    internal void TrimExcess()
    {
        Chunks.Count = Count + 1; // By setting the Count we will assure that unnecessary chunks are trimmed.
        Chunks.TrimExcess();
    }
}

public sealed partial class Archetype
{
    /// <summary>
    ///     Calculates the size of the memory in bytes required to store the number of <see cref="entityAmount"/>.
    ///     The <see cref="baseChunkSize"/> (L1 cache size) is taken into account and, if necessary, rounded up to a multiple of this to ensure maximum cache performance.
    ///     So if the number of <see cref="entityAmount"/> exceeds the <see cref="baseChunkSize"/> value, a multiple of this is used.
    /// </summary>
    /// <param name="baseChunkSize">The minimum <see cref="Chunk"/> size in KB. </param>
    /// <param name="entityAmount">The amount of entities.</param>
    /// <param name="types">The component structure of the <see cref="Arch.Core.Entity"/>'s.</param>
    /// <returns>The amount of bytes required to store the <see cref="Entity"/>s.</returns>
    public unsafe static int GetChunkSizeInBytesFor(int baseChunkSize, int entityAmount, Span<ComponentType> types)
    {
        var entityBytes = (sizeof(Entity) + types.ToByteSize()) * entityAmount;
        return (int)Math.Ceiling((float)entityBytes / baseChunkSize ) * baseChunkSize;  // Calculates and rounds to a multiple of BaseSize to store the number of entities
    }

    /// <summary>
    ///     Calculates how many <see cref="Arch.Core.Entity"/>'s fit into the desired <see cref="byteAmount"/>.
    /// </summary>
    /// <param name="byteAmount">The available bytes.</param>
    /// <param name="types">The component structure of the <see cref="Arch.Core.Entity"/>'s.</param>
    /// <returns>The amount of <see cref="Arch.Core.Entity"/>'s.</returns>
    public unsafe static int GetEntityCountFor(int byteAmount, Span<ComponentType> types)
    {
        return byteAmount / (sizeof(Entity) + types.ToByteSize());
    }

    /// <summary>
    ///     Calculates how many <see cref="Chunks"/> are required to store the desired <see cref="entityAmount"/>.
    /// </summary>
    /// <param name="entitiesPerChunk">The amount of entities inside a <see cref="Chunk"/>.</param>
    /// <param name="entityAmount">The amount.</param>
    /// <returns>The amount of <see cref="Chunks"/>s required to store the entities.</returns>
    public static int GetChunkCapacityFor(int entitiesPerChunk, int entityAmount)
    {
        return (int)Math.Ceiling((float)entityAmount / entitiesPerChunk);
    }

    /// <summary>
    ///     Calculates the next <see cref="Slot"/>s within the <see cref="Archetype"/> and its <see cref="ChunkCapacity"/> and writes them into a <see cref="Span{T}"/>.
    /// </summary>
    /// <param name="archetype">The <see cref="Archetype"/>.</param>
    /// <param name="slots">The <see cref="Span{T}"/> to fill the <see cref="Slot"/>s into.</param>
    /// <param name="amount">The amount of <see cref="Slot"/>'s we want to calculate.</param>
    /// <returns>The amount of <see cref="Slot"/>s that fit into the <see cref="Archetype"/></returns>
    internal static int GetNextSlots(Archetype archetype, Span<Slot> slots, int amount)
    {
        // Loop over chunks and calculate next n slots.
        var next = 0;
        for (var chunkIndex = archetype.Count; chunkIndex < archetype.ChunkCapacity && amount > 0; chunkIndex++)
        {
            ref var chunk = ref archetype.GetChunk(chunkIndex);
            var chunkSize = chunk.Count;
            var fillLimit = Math.Min(chunk.Capacity - chunkSize, amount);

            // Put n empty slots into the slots span
            for (var index = chunkSize; index < chunkSize+fillLimit; index++)
            {
                slots[next++] = new Slot(index, chunkIndex);
            }

            amount -= fillLimit;
        }

        return next;
    }

    // TODO: Copy should only copy, add transfer methods and those should modify the destination and source state.
    /// <summary>
    ///     Copies all <see cref="Chunks"/> from one <see cref="Archetype"/> to another.
    ///     Deterministic, the content of the first <see cref="Archetype"/> will be copied to the other <see cref="Archetype"/>, attached to its last partial <see cref="Chunk"/>.
    /// </summary>
    /// <param name="source">The source <see cref="Archetype"/>.</param>
    /// <param name="destination">The destination <see cref="Archetype"/>.</param>
    internal static void Copy(Archetype source, Archetype destination)
    {
        // Make sure other archetype can fit additional entities from this archetype.
        destination.EnsureEntityCapacity(destination.EntityCount + source.EntityCount);
        var sourceSignature = source.Signature;

        // Iterate each source chunk to copy them
        for (var sourceChunkIndex = 0; sourceChunkIndex <= source.Count; sourceChunkIndex++)
        {
            ref var sourceChunk = ref source.GetChunk(sourceChunkIndex);

            var amountCopied = 0;
            var chunkIndex = 0;

            // Loop over destination chunk and fill them with the source chunk till either the source chunk is empty or theres no more capacity
            for (int destinationChunkIndex = destination.Count; destinationChunkIndex < destination.ChunkCapacity && sourceChunk.Count > 0; destinationChunkIndex++)
            {
                // Determine amount that can be copied into destination
                ref var destinationChunk = ref destination.GetChunk(destinationChunkIndex);
                var remainingCapacity = destinationChunk.Buffer;
                var amountToCopy = Math.Min(sourceChunk.Count, remainingCapacity);

                Chunk.Copy(ref sourceChunk, amountCopied, ref sourceSignature, ref destinationChunk, destinationChunk.Count, amountToCopy);

                // Apply copied amount to track the progress
                sourceChunk.Count -= amountToCopy;
                destinationChunk.Count += amountToCopy;
                amountCopied += amountToCopy;
                chunkIndex = destinationChunkIndex;  // Track the last destination chunk we filled, important
            }

            destination.Count = chunkIndex;
        }

        // Update entity counts
        destination.EntityCount += source.EntityCount;
        source.EntityCount = 0;
        source.Count = 0;
    }

    /// <summary>
    ///     Copies all components from an <see cref="Archetype"/> to another archetype <see cref="Archetype"/> .
    /// </summary>
    /// <param name="source">The <see cref="Archetype"/> from which the <see cref="Arch.Core.Entity"/> should move.</param>
    /// <param name="sourceIndex">The <see cref="Chunk"/>-Index in the <see cref="source"/> where we start to copy.</param>
    /// <param name="destination">The <see cref="Archetype"/> into which the <see cref="Arch.Core.Entity"/> should move.</param>
    /// <param name="destinationIndex">The <see cref="Chunk"/>-Index in the <see cref="destination"/> where start to inser the copy.</param>
    internal static void CopyComponents(Archetype source, int sourceIndex, Archetype destination, int destinationIndex, int length)
    {
        // Iterate each source chunk to copy them
        var sourceSignature = source.Signature;
        for (var sourceChunkIndex = sourceIndex; sourceChunkIndex <= length; sourceChunkIndex++)
        {
            ref var sourceChunk = ref source.GetChunk(sourceChunkIndex);

            var amountLeft = sourceChunk.Count;
            var amountCopied = 0;

            // Loop over destination chunk and fill them with the source chunk till either the source chunk is empty or theres no more capacity
            for (int destinationChunkIndex = destinationIndex; destinationChunkIndex < destination.ChunkCapacity && amountLeft > 0; destinationChunkIndex++)
            {
                // Determine amount that can be copied into destination
                ref var destinationChunk = ref destination.GetChunk(destinationChunkIndex);
                var amountToCopy = Math.Min(amountLeft, destinationChunk.Buffer);

                Chunk.CopyComponents(ref sourceChunk, amountCopied, ref sourceSignature, ref destinationChunk, destinationChunk.Count, amountToCopy);

                // Apply copied amount to track the progress
                amountLeft -= amountToCopy;
                amountCopied += amountToCopy;
            }
        }
    }

    /// <summary>
    ///     Copies an <see cref="Arch.Core.Entity"/> and all its components from a <see cref="Slot"/> within this <see cref="Archetype"/> to a <see cref="Slot"/> within another <see cref="Archetype"/> .
    /// </summary>
    /// <param name="source">The <see cref="Archetype"/> from which the <see cref="Arch.Core.Entity"/> should move.</param>
    /// <param name="to">The <see cref="Archetype"/> into which the <see cref="Arch.Core.Entity"/> should move.</param>
    /// <param name="fromSlot">The <see cref="Slot"/> that targets the <see cref="Arch.Core.Entity"/> that should move.</param>
    /// <param name="toSlot">The <see cref="Slot"/> to which the <see cref="Arch.Core.Entity"/> should move.</param>
    internal static void CopyComponents(Archetype source, ref Slot fromSlot, Archetype to, ref Slot toSlot)
    {
        var sourceSignature = source.Signature;

        // Copy items from old to new chunk
        ref var oldChunk = ref source.GetChunk(fromSlot.ChunkIndex);
        ref var newChunk = ref to.GetChunk(toSlot.ChunkIndex);
        Chunk.CopyComponents(ref oldChunk, fromSlot.Index, ref sourceSignature, ref newChunk, toSlot.Index, 1);
    }
}<|MERGE_RESOLUTION|>--- conflicted
+++ resolved
@@ -274,11 +274,8 @@
     /// <param name="baseChunkEntityCount">The minimum amount of entities per <see cref="Chunk"/>.</param>
     internal Archetype(Signature signature, int baseChunkSize, int baseChunkEntityCount)
     {
-        Signature = signature;
-<<<<<<< HEAD
-=======
+
         BaseChunkSize = baseChunkSize;
->>>>>>> e726ecb5
 
         // Calculations
         ChunkSize = GetChunkSizeInBytesFor(baseChunkSize, baseChunkEntityCount, signature);
@@ -297,20 +294,10 @@
     }
 
     /// <summary>
-    ///     The component types that the <see cref="Arch.Core.Entity"/>'s stored here have.
     ///     The base size of a <see cref="Chunk"/> within the <see cref="Chunks"/> in KB.
     ///     All <see cref="Chunk"/>s will have a minimum of this size. The actual size is <see cref="ChunkSize"/>.
     /// </summary>
-<<<<<<< HEAD
-    public Signature Signature { get; }
-
-    /// <summary>
-    ///     The component types that the <see cref="Arch.Core.Entity"/>'s stored here have.
-    /// </summary>
-    public ComponentType[] Types => Signature;
-=======
     public int BaseChunkSize { get; }
->>>>>>> e726ecb5
 
     /// <summary>
     ///     The size of a <see cref="Chunk"/> within the <see cref="Chunks"/> in KB.
