--- conflicted
+++ resolved
@@ -282,13 +282,8 @@
         BaseChunkSize = baseChunkSize;
 
         // Calculations
-<<<<<<< HEAD
-        ChunkSizeInBytes = MinimumRequiredChunkSize(MinimumAmountOfEntitiesPerChunk, signature);
-        EntitiesPerChunk = CalculateEntitiesPerChunk(ChunkSizeInBytes, signature);
-=======
         ChunkSize = GetChunkSizeInBytesFor(baseChunkSize, baseChunkEntityCount, signature);
         EntitiesPerChunk = GetEntityCountFor(ChunkSize, signature);
->>>>>>> 9605d656
 
         // The bitmask/set
         BitSet = signature;
@@ -367,20 +362,12 @@
     /// <summary>
     ///     The number of filled chunks within the <see cref="Chunks"/> array.
     /// </summary>
-<<<<<<< HEAD
-    public Array<Chunk> Chunks {  get;  internal set; }
-=======
     public int Count { get; internal set; }
->>>>>>> 9605d656
 
     /// <summary>
     ///     Points to the current <see cref="Chunk"/> in use with remaining capacity.
     /// </summary>
-<<<<<<< HEAD
-    internal ref Chunk LastChunk {  get => ref Chunks[ChunkCount - 1]; }
-=======
     internal ref Chunk CurrentChunk {  get => ref Chunks[Count]; }
->>>>>>> 9605d656
 
     /// <summary>
     ///     Points to the last <see cref="Slot"/>.
@@ -442,14 +429,6 @@
     /// <param name="entity">The <see cref="Arch.Core.Entity"/> that is added.</param>
     /// <param name="chunk">The chunk in which the <see cref="Entity"/> was created in.</param>
     /// <param name="slot">The <see cref="Slot"/> in which it was deposited.</param>
-<<<<<<< HEAD
-    /// <returns>True if a new <see cref="Chunk"/> was allocated, otherwise false.</returns>
-    internal bool Add(Entity entity, out Chunk chunk, out Slot slot)  // TODO: Store chunk reference in slot?
-    {
-        // Storing stack variables to prevent multiple times accessing those fields.
-        ref var lastChunk = ref LastChunk;
-        var chunkCount = ChunkCount;
-=======
     /// <returns>The amount of newly allocated entities in <see cref="Chunk"/>s.</returns>
     internal int Add(Entity entity, out Chunk chunk, out Slot slot)  // TODO: Store chunk reference in slot?
     {
@@ -458,19 +437,12 @@
         // Storing stack variables to prevent multiple times accessing those fields.
         var count = Count;
         ref var currentChunk = ref GetChunk(count);
->>>>>>> 9605d656
 
         // Fill chunk
         if (currentChunk.IsEmpty)
         {
-<<<<<<< HEAD
-            slot = new Slot(lastChunk.Add(entity), chunkCount - 1);
-            chunk = lastChunk;
-            EntityCount++;
-=======
             slot = new Slot(currentChunk.Add(entity), count);
             chunk = currentChunk;
->>>>>>> 9605d656
 
             return 0;
         }
@@ -481,28 +453,15 @@
         {
             currentChunk = ref GetChunk(count);
 
-<<<<<<< HEAD
-            slot = new Slot(lastChunk.Add(entity), chunkCount);
-            chunk = lastChunk;
-            EntityCount++;
-=======
             slot = new Slot(currentChunk.Add(entity), count);
             chunk = currentChunk;
             Count = count;
->>>>>>> 9605d656
 
             return 0;
         }
 
         // No more free allocated chunks? Create new chunk
         ref var newChunk = ref AddChunk();
-<<<<<<< HEAD
-        slot = new Slot(newChunk.Add(entity), chunkCount);
-        chunk = newChunk;
-        EntityCount++;
-
-        return true;
-=======
         slot = new Slot(newChunk.Add(entity), count);
         chunk = newChunk;
         Count = count;
@@ -540,33 +499,6 @@
         // Set counts
         EntityCount += amount;
         Count = chunkIndex;  // To the last filled chunk
->>>>>>> 9605d656
-    }
-
-    /// <summary>
-    ///     Adds an array of <see cref="Entity"/>s to this instance. This is much more efficient than adding <see cref="Entity"/>s individually.
-    /// </summary>
-    /// <param name="entities">The <see cref="Span{T}"/> of <see cref="Entity"/>s.</param>
-    /// <param name="amount">The amount.</param>
-    public void AddAll(Span<Entity> entities, int amount)
-    {
-        var filledChunks = 0;
-        var created = 0;
-        for (var chunkIndex = ChunkCount - 1; chunkIndex < ChunkCapacity && amount > 0; chunkIndex++)
-        {
-            ref var chunk = ref GetChunk(chunkIndex);
-            var fillAmount = Math.Min(chunk.Buffer, amount);
-
-            Chunk.Copy(ref entities, created, ref chunk, chunk.Size, fillAmount);
-            chunk.Size += fillAmount;
-
-            filledChunks = chunk.IsFull ? filledChunks + 1 : filledChunks;
-            amount -= fillAmount;
-            created += fillAmount;
-        }
-
-        EntityCount += created;
-        ChunkCount += filledChunks;
     }
 
     /// <summary>
@@ -620,21 +552,6 @@
     }
 
     /// <summary>
-    ///     Adds an <see cref="Arch.Core.Entity"/> to the <see cref="Archetype"/> and offloads it to a <see cref="Chunk"/>.
-    ///     Uses the last <see cref="Chunk"/> that is not full, once it is full and the capacity is exhausted, a new <see cref="Chunk"/> is allocated.
-    /// </summary>
-    /// <param name="entity">The <see cref="Arch.Core.Entity"/> that is added.</param>
-    /// <param name="slot">The <see cref="Slot"/> in which it was deposited.</param>
-    /// <param name="cmp">The component which will be set directly.</param>
-    /// <returns>True if a new <see cref="Chunk"/> was allocated, otherwise false.</returns>
-    internal bool Add<T>(Entity entity, out Slot slot, in T? cmp = default)
-    {
-        var createdChunk = Add(entity, out var chunk, out slot);
-        chunk.Copy(slot.Index, in cmp);
-        return createdChunk;
-    }
-
-    /// <summary>
     ///     Sets or replaces the components of an <see cref="Arch.Core.Entity"/> at a given <see cref="Slot"/>.
     /// </summary>
     /// <typeparam name="T">The component type.</typeparam>
@@ -650,11 +567,7 @@
     ///      Checks if the <see cref="Archetype"/> stores <see cref="Arch.Core.Entity"/>'s with a specific component.
     /// </summary>
     /// <typeparam name="T">The component type.</typeparam>
-<<<<<<< HEAD
-    /// <returns>True if the <see cref="Archetype"/> stores <see cref="Arch.Core.Entity"/>'s with such a component, otherwhise false.</returns>
-=======
     /// <returns>True if the <see cref="Archetype"/> stores <see cref="Arch.Core.Entity"/>'s with such a component, otherwise false.</returns>
->>>>>>> 9605d656
     public bool Has<T>()
     {
         var id = Component<T>.ComponentType.Id;
@@ -673,45 +586,6 @@
         return ref chunk.Get<T>(slot.Index);
     }
 
-<<<<<<< HEAD
-    /// <summary>
-    ///     Returns a reference of the <see cref="Arch.Core.Entity"/> at a given <see cref="Slot"/>.
-    /// </summary>
-    /// <param name="slot">The <see cref="Slot"/>.</param>
-    /// <returns>A reference to the <see cref="Arch.Core.Entity"/>.</returns>
-    internal ref Entity Entity(scoped ref Slot slot)
-    {
-        ref var chunk = ref GetChunk(slot.ChunkIndex);
-        return ref chunk.Entity(slot.Index);
-    }
-
-    /// <summary>
-    ///     Creates a new <see cref="Chunk"/> at the last <see cref="ChunkCount"/>.
-    /// </summary>
-    /// <returns>The new created <see cref="Chunk"/>.</returns>
-    public ref Chunk AddChunk()
-    {
-        // Resize chunks
-        var chunkCount = ChunkCount;
-        EnsureChunkCapacity(++ChunkCount);
-
-        // Insert chunk
-        ref var chunk = ref GetChunk(chunkCount);
-        chunk = new Chunk(EntitiesPerChunk, _componentIdToArrayIndex, Types);
-        return ref chunk;
-    }
-
-    /// <summary>
-    ///     Returns a reference to a given <see cref="Chunk"/> using its index.
-    /// </summary>
-    /// <param name="index"></param>
-    /// <returns>A reference to the <see cref="Chunk"/> at the given index.</returns>
-    public ref Chunk GetChunk(int index)
-    {
-        return ref Chunks[index];
-    }
-=======
->>>>>>> 9605d656
 
     /// <summary>
     ///     Sets a component value for all entities within an <see cref="Archetype"/> in a certain range of <see cref="Slot"/>s
@@ -730,11 +604,7 @@
             var isStart = chunkIndex == from.ChunkIndex;
             var isEnd = chunkIndex == to.ChunkIndex;
 
-<<<<<<< HEAD
-            var upper = isStart ? from.Index+1 : chunk.Size;
-=======
             var upper = isStart ? from.Index+1 : chunk.Count;
->>>>>>> 9605d656
             var lower = isEnd ? to.Index : 0;
 
             Chunk.Fill(ref chunk, lower, upper-lower, component);
@@ -899,10 +769,6 @@
     /// <summary>
     ///     Calculates how many <see cref="Arch.Core.Entity"/>'s fit into the desired <see cref="byteAmount"/>.
     /// </summary>
-<<<<<<< HEAD
-    /// <param name="amount">The amount of new <see cref="Arch.Core.Entity"/>'s.</param>
-    internal void Reserve(int amount)
-=======
     /// <param name="byteAmount">The available bytes.</param>
     /// <param name="types">The component structure of the <see cref="Arch.Core.Entity"/>'s.</param>
     /// <returns>The amount of <see cref="Arch.Core.Entity"/>'s.</returns>
@@ -918,7 +784,6 @@
     /// <param name="entityAmount">The amount.</param>
     /// <returns>The amount of <see cref="Chunks"/>s required to store the entities.</returns>
     public static int GetChunkCapacityFor(int entitiesPerChunk, int entityAmount)
->>>>>>> 9605d656
     {
         return (int)Math.Ceiling((float)entityAmount / entitiesPerChunk);
     }
@@ -948,53 +813,6 @@
         }
 
         return next;
-    }
-
-    /// <summary>
-    ///     Calculates how many <see cref="Chunk"/>'s are needed to fulfill the <see cref="MinimumAmountOfEntitiesPerChunk"/>.
-    /// </summary>
-    /// <param name="minimumAmountOfEntitiesPerChunk">The minimum amount of entities per <see cref="Chunk"/>.</param>
-    /// <param name="types">The component structure of the <see cref="Arch.Core.Entity"/>'s.</param>
-    /// <returns>The amount of <see cref="Chunk"/>'s required.</returns>
-    public unsafe static int MinimumRequiredChunkSize(int minimumAmountOfEntitiesPerChunk, Span<ComponentType> types)
-    {
-        var minimumEntities = (sizeof(Entity) + types.ToByteSize()) * minimumAmountOfEntitiesPerChunk;
-        return (int)Math.Ceiling((float)minimumEntities / BaseSize) * BaseSize;
-    }
-
-    /// <summary>
-    ///     Calculates how many <see cref="Arch.Core.Entity"/>'s fit into one <see cref="Chunk"/>.
-    /// </summary>
-    /// <param name="chunkSizeInBytes">The <see cref="Chunk"/> size in bytes.</param>
-    /// <param name="types">The component structure of the <see cref="Arch.Core.Entity"/>'s.</param>
-    /// <returns>The amount of <see cref="Arch.Core.Entity"/>'s.</returns>
-    public unsafe static int CalculateEntitiesPerChunk(int chunkSizeInBytes, Span<ComponentType> types)
-    {
-        return chunkSizeInBytes / (sizeof(Entity) + types.ToByteSize());
-    }
-
-    /// <summary>
-    ///     Calculates the next <see cref="Slot"/>s and writes them into a <see cref="Span{T}"/>.
-    /// </summary>
-    /// <param name="archetype">The <see cref="Archetype"/>.</param>
-    /// <param name="slots">The <see cref="Span{T}"/> to fill the <see cref="Slot"/>s into.</param>
-    /// <param name="amount">The amount of new <see cref="Arch.Core.Entity"/>'s.</param>
-    internal static void GetNextSlots(Archetype archetype, Span<Slot> slots, int amount)
-    {
-        var next = 0;
-        for (var chunkIndex = archetype.ChunkCount-1; chunkIndex < archetype.ChunkCapacity && amount > 0; chunkIndex++)
-        {
-            ref var chunk = ref archetype.GetChunk(chunkIndex);
-            var chunkSize = chunk.Size;
-            var fillLimit = Math.Min(chunk.Capacity - chunkSize, amount);
-
-            for (var index = chunkSize; index < chunkSize+fillLimit; index++)
-            {
-                slots[next++] = new Slot(index, chunkIndex);
-            }
-
-            amount -= fillLimit;
-        }
     }
 
     /// <summary>
