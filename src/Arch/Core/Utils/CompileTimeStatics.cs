--- conflicted
+++ resolved
@@ -158,23 +158,7 @@
     [MethodImpl(MethodImplOptions.AggressiveInlining)]
     public static ComponentType Add(Type type)
     {
-<<<<<<< HEAD
-        if (TryGet(type, out var meta))
-        {
-            return meta;
-        }
-
-        // Register and assign component id
-        int size = type.IsValueType ? Marshal.SizeOf(type) : IntPtr.Size;
-
-        meta = new ComponentType(Size + 1, type, size, type.GetFields().Length == 0);
-        _types.Add(type, meta);
-
-        Size++;
-        return meta;
-=======
         return Add(type, SizeOf(type));
->>>>>>> 03833c6c
     }
 
     // NOTE: Should this be `Contains` to follow other existing .NET APIs (ICollection<T>.Contains(T))?
