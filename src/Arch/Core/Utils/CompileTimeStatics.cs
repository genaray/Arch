--- conflicted
+++ resolved
@@ -183,12 +183,7 @@
         }
 
         // Register and assign component id
-<<<<<<< HEAD
         meta = ToComponentType(type);
-=======
-        var size = type.IsValueType ? Marshal.SizeOf(type) : IntPtr.Size;
-        meta = new ComponentType(Size + 1, type, size, type.GetFields().Length == 0);
->>>>>>> 4a198f21
         _types.Add(type, meta);
 
         Size++;
