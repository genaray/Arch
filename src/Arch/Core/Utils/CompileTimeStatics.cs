--- conflicted
+++ resolved
@@ -43,7 +43,7 @@
     /// <param name="type">Its type.</param>
     /// <param name="byteSize">Its size in bytes.</param>
     /// <param name="zeroSized">True if its zero sized ( empty struct).</param>
-    public ComponentType(int id, Type type, bool isManaged, int byteSize, bool zeroSized)
+    public ComponentType(int id, Type type, int byteSize, bool zeroSized)
     {
         Id = id;
         Type = type;
@@ -134,9 +134,6 @@
     }
 
     /// <summary>
-<<<<<<< HEAD
-    ///     Converts a <see cref="Type"/> into a fitting <see cref="ComponentType"/>.
-=======
     ///     Adds a new <see cref="ComponentType"/> manually and registers it.
     ///     <remarks>You should only be using this when you exactly know what you are doing.</remarks>
     /// </summary>
@@ -149,15 +146,13 @@
     }
 
     /// <summary>
-    ///     Adds a new component and registers it.
->>>>>>> bf6a109c
+    ///     Converts a <see cref="Type"/> into a fitting <see cref="ComponentType"/>.
     /// </summary>
     /// <param name="type"></param>
     /// <returns></returns>
     [MethodImpl(MethodImplOptions.AggressiveInlining)]
     public static ComponentType ToComponentType(Type type)
     {
-<<<<<<< HEAD
         // Get size of type
         int size = type.IsValueType ? Marshal.SizeOf(type) : IntPtr.Size;
         bool managed = !type.IsValueType;
@@ -185,9 +180,6 @@
         }
 
         return new ComponentType(Size, type, managed, size, type.GetFields().Length == 0);
-=======
-        return Add(typeof(T), SizeOf<T>());
->>>>>>> bf6a109c
     }
 
     /// <summary>
@@ -198,21 +190,7 @@
     [MethodImpl(MethodImplOptions.AggressiveInlining)]
     public static ComponentType Add(Type type)
     {
-<<<<<<< HEAD
-        if (TryGet(type, out var meta))
-        {
-            return meta;
-        }
-
-        // Register and assign component id
-        meta = ToComponentType(type);
-        _types.Add(type, meta);
-
-        Size++;
-        return meta;
-=======
         return Add(type, SizeOf(type));
->>>>>>> bf6a109c
     }
 
     // NOTE: Should this be `Contains` to follow other existing .NET APIs (ICollection<T>.Contains(T))?
@@ -294,10 +272,6 @@
             id = ++Size;
         }
 
-<<<<<<< HEAD
-        var size = newType.IsValueType ? Marshal.SizeOf(newType) : IntPtr.Size;
-        _types.Add(newType, new ComponentType(id, newType, oldComponentType.IsManaged, size, newType.GetFields().Length == 0));
-=======
         _types.Add(newType, new ComponentType(id, newType, newTypeSize, newType.GetFields().Length == 0));
     }
 
@@ -325,7 +299,6 @@
     public static void Replace(Type oldType, Type newType)
     {
         Replace(oldType, newType, SizeOf(newType));
->>>>>>> bf6a109c
     }
 
     /// <summary>
@@ -405,7 +378,7 @@
     /// </summary>
     static Component()
     {
-        ComponentType = ComponentRegistry.Add(typeof(T));
+        ComponentType = ComponentRegistry.Add<T>();
     }
 
     /// <summary>
