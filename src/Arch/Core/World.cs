using System.Diagnostics.Contracts;
using Arch.Core.Extensions;
using Arch.Core.Extensions.Internal;
using Arch.Core.Utils;
using Collections.Pooled;
using CommunityToolkit.HighPerformance;
using JobScheduler;
using ArrayExtensions = CommunityToolkit.HighPerformance.ArrayExtensions;
using ArchArrayExtensions = Arch.Core.Extensions.Internal.ArrayExtensions;
using Component = Arch.Core.Utils.Component;

namespace Arch.Core;

/// <summary>
///     The <see cref="RecycledEntity"/> struct
///     stores information about an recycled <see cref="Entity"/>, its id and its version.
/// </summary>
[SkipLocalsInit]
internal record struct RecycledEntity
{
    /// <summary>
    ///     The recycled id.
    /// </summary>
    public int Id;

    /// <summary>
    ///     Its new version.
    /// </summary>
    public int Version;

    /// <summary>
    ///     Initializes a new instance of the <see cref="RecycledEntity"/> struct.
    /// </summary>
    /// <param name="id">Its id..</param>
    /// <param name="version">Its version.</param>
    public RecycledEntity(int id, int version)
    {
        Id = id;
        Version = version;
    }
}

/// <summary>
///     The <see cref="IForEach"/> interface
///     provides a method to execute logic on an <see cref="Entity"/>.
///     Commonly used for queries to provide an clean interface.
/// </summary>
public interface IForEach
{
    /// <summary>
    ///     Called on an <see cref="Entity"/> to execute logic on it.
    /// </summary>
    /// <param name="entity">The <see cref="Entity"/>.</param>
    [MethodImpl(MethodImplOptions.AggressiveInlining)]
    public void Update(in Entity entity);
}

/// <summary>
///     The <see cref="ForEach"/> delegate
///     provides a callback to execute logic on an <see cref="Entity"/>.
/// </summary>
/// <param name="entity">The <see cref="Entity"/>.</param>
public delegate void ForEach(in Entity entity);

/// <summary>
///     The <see cref="World"/> class
///     stores <see cref="Entity"/>'s in <see cref="Archetype"/>'s and <see cref="Chunk"/>'s, manages them and provides methods to query for specific <see cref="Entity"/>'s.
/// </summary>
public partial class World : IDisposable
{

    /// <summary>
    ///     Initializes a new instance of the <see cref="World"/> class
    /// </summary>
    /// <param name="id">Its unique id.</param>
    internal World(int id)
    {
        Id = id;

        // Mapping.
        GroupToArchetype = new PooledDictionary<int, Archetype>(8);

        // Entity stuff.
        Archetypes = new PooledList<Archetype>(8, ClearMode.Never);
        EntityInfo = new EntityInfoStorage();
        RecycledIds = new PooledQueue<RecycledEntity>(256);

        // Query.
        QueryCache = new PooledDictionary<QueryDescription, Query>(8);

        // Multithreading/Jobs.
        JobHandles = new PooledList<JobHandle>(Environment.ProcessorCount);
        JobsCache = new List<IJob>(Environment.ProcessorCount);
    }


    /// <summary>
    ///     A list of all existing <see cref="Worlds"/>.
    ///     Should not be modified by the user.
    /// </summary>
    public static List<World> Worlds {  [MethodImpl(MethodImplOptions.AggressiveInlining)] get; } = new(1);

    /// <summary>
    ///     The unique <see cref="World"/> id.
    /// </summary>
    public int Id {  [MethodImpl(MethodImplOptions.AggressiveInlining)] get; }

    /// <summary>
    ///     The amount of <see cref="Entity"/>'s stored by this instance.
    /// </summary>
    public int Size { [MethodImpl(MethodImplOptions.AggressiveInlining)] get; private set; }

    /// <summary>
    ///     The available capacity for <see cref="Entity"/>'s by this instance.
    /// </summary>
    public int Capacity {  [MethodImpl(MethodImplOptions.AggressiveInlining)] get; private set; }

    /// <summary>
    ///     All <see cref="Archetype"/>'s that exist in this <see cref="World"/>.
    /// </summary>
    public PooledList<Archetype> Archetypes {  [MethodImpl(MethodImplOptions.AggressiveInlining)] get; }

    /// <summary>
    ///     Mapt an <see cref="Entity"/> to its <see cref="EntityInfo"/> for quick lookups.
    /// </summary>
    internal EntityInfoStorage EntityInfo { [MethodImpl(MethodImplOptions.AggressiveInlining)] get; }

    /// <summary>
    ///     Stores recycled <see cref="Entity"/> ids and their last version.
    /// </summary>
    internal PooledQueue<RecycledEntity> RecycledIds {  [MethodImpl(MethodImplOptions.AggressiveInlining)] get; set; }

    /// <summary>
    ///     A cache to map <see cref="QueryDescription"/> to their <see cref="Arch.Core.Query"/> to avoid allocs.
    /// </summary>
    internal PooledDictionary<QueryDescription, Query> QueryCache { [MethodImpl(MethodImplOptions.AggressiveInlining)] get; set; }

    /// <summary>
    ///     Creates a <see cref="World"/> instance.
    /// </summary>
    /// <returns>The created <see cref="World"/> instance.</returns>
    public static World Create()
    {
        var worldSize = Worlds.Count;
        var world = new World(worldSize);
        Worlds.Add(world);

        return world;
    }

    /// <summary>
    ///     Destroys an existing <see cref="World"/>.
    /// </summary>
    /// <param name="world">The <see cref="World"/>.</param>
    public static void Destroy(World world)
    {
        Worlds.Remove(world);

        world.Capacity = 0;
        world.Size = 0;

        // Dispose
        world.JobHandles.Dispose();
        world.GroupToArchetype.Dispose();
        world.RecycledIds.Dispose();
        world.QueryCache.Dispose();

        // Set archetypes to null to free them manually since Archetypes are set to ClearMode.Never to fix #65
        for (var index = 0; index < world.Archetypes.Count; index++)
        {
            world.Archetypes[index] = null!;
        }

        world.Archetypes.Dispose();
    }

    /// <summary>
    ///     Reserves space for a certain number of <see cref="Entity"/>'s of a given component structure/<see cref="Archetype"/>.
    /// </summary>
    /// <param name="types">The component structure/<see cref="Archetype"/>.</param>
    /// <param name="amount">The amount.</param>
    [MethodImpl(MethodImplOptions.AggressiveInlining)]
    public void Reserve(Span<ComponentType> types, int amount)
    {
        var archetype = GetOrCreate(types);
        archetype.Reserve(amount);

        var requiredCapacity = Capacity + amount;
        EntityInfo.EnsureCapacity(requiredCapacity);
        Capacity = requiredCapacity;
    }

    /// <summary>
    ///     Creates a new <see cref="Entity"/> using its given component structure/<see cref="Archetype"/>.
    ///     Might resize its target <see cref="Archetype"/> and allocate new space if its full.
    /// </summary>
    /// <param name="types">Its component structure/<see cref="Archetype"/>.</param>
    /// <returns></returns>
    [MethodImpl(MethodImplOptions.AggressiveInlining)]
    public Entity Create(params ComponentType[] types)
    {
        return Create(types.AsSpan());
    }

    /// <summary>
    ///     Creates a new <see cref="Entity"/> using its given component structure/<see cref="Archetype"/>.
    ///     Might resize its target <see cref="Archetype"/> and allocate new space if its full.
    /// </summary>
    /// <param name="types">Its component structure/<see cref="Archetype"/>.</param>
    /// <returns></returns>
    [MethodImpl(MethodImplOptions.AggressiveInlining)]
    public Entity Create(Span<ComponentType> types)
    {
        // Recycle id or increase
        var recycle = RecycledIds.TryDequeue(out var recycledId);
        var recycled = recycle ? recycledId : new RecycledEntity(Size, 0);

        // Create new entity and put it to the back of the array
        var entity = new Entity(recycled.Id, Id);

        // Add to archetype & mapping
        var archetype = GetOrCreate(types);
        var createdChunk = archetype.Add(entity, out var slot);

        // Resize map & Array to fit all potential new entities
        if (createdChunk)
        {
            Capacity += archetype.EntitiesPerChunk;
            EntityInfo.EnsureCapacity(Capacity);
        }

        // Map
        EntityInfo.Add(entity.Id, recycled.Version, archetype, slot);
        Size++;
        OnEntityCreated(in entity);
        return entity;
    }

    /// <summary>
    ///     Moves an <see cref="Entity"/> from one <see cref="Archetype"/> <see cref="Slot"/> to another.
    /// </summary>
    /// <param name="entity">The <see cref="Entity"/>.</param>
    /// <param name="source">Its <see cref="Archetype"/>.</param>
    /// <param name="destination">The new <see cref="Archetype"/>.</param>
    /// <param name="destinationSlot">The new <see cref="Slot"/> where moved <see cref="Entity"/> landed in.</param>
    [MethodImpl(MethodImplOptions.AggressiveInlining)]
    internal void Move(Entity entity, Archetype source, Archetype destination, out Slot destinationSlot)
    {
        // A common mistake, happening in many cases.
        Debug.Assert(source != destination, "From-Archetype is the same as the To-Archetype. Entities cannot move within the same archetype using this function. Probably an attempt was made to attach already existing components to the entity or to remove non-existing ones.");

        // Copy entity to other archetype
        ref var slot = ref EntityInfo.GetSlot(entity.Id);
        var created = destination.Add(entity, out destinationSlot);
        Archetype.CopyComponents(source, ref slot, destination,ref destinationSlot);
        source.Remove(ref slot, out var movedEntity);

        // Update moved entity from the remove
        EntityInfo.Move(movedEntity, slot);
        EntityInfo.Move(entity.Id, destination, destinationSlot);

        // Calculate the entity difference between the moved archetypes to allocate more space accordingly.
        if (created)
        {
            Capacity += destination.EntitiesPerChunk;
            EntityInfo.EnsureCapacity(Capacity);
        }
    }

    /// <summary>
    ///     Destroys an <see cref="Entity"/>.
    ///     Might resize its target <see cref="Archetype"/> and release memory.
    /// </summary>
    /// <param name="entity">The <see cref="Entity"/>.</param>
    [MethodImpl(MethodImplOptions.AggressiveInlining)]
    public void Destroy(Entity entity)
    {
        // Remove from archetype
        var entityInfo = EntityInfo[entity.Id];
        entityInfo.Archetype.Remove(ref entityInfo.Slot, out var movedEntityId);

        // Update info of moved entity which replaced the removed entity.
        EntityInfo.Move(movedEntityId, entityInfo.Slot);
        EntityInfo.Remove(entity.Id);

        // Recycle id && Remove mapping
        RecycledIds.Enqueue(new RecycledEntity(entity.Id, unchecked(entityInfo.Version+1)));
        Size--;

        OnEntityDestroyed(in entity);
    }

    /// <summary>
    ///     Trims this <see cref="World"/> instance and releases unused memory.
    ///     Should not be called every single update or frame.
    ///     One single <see cref="Chunk"/> from each <see cref="Archetype"/> is spared.
    /// </summary>
    [MethodImpl(MethodImplOptions.AggressiveInlining)]
    public void TrimExcess()
    {
        Capacity = 0;

        // Trim entity info and chunks
        EntityInfo.TrimExcess();
        foreach (ref var archetype in this)
        {
            archetype.TrimExcess();
            Capacity += archetype.Size * archetype.EntitiesPerChunk; // Since always one chunk always exists.
        }
    }

    /// <summary>
    ///     Clears or resets this <see cref="World"/> instance, will drop used <see cref="Archetypes"/> and therefore release some memory sooner or later.
    /// </summary>
    [MethodImpl(MethodImplOptions.AggressiveInlining)]
    public void Clear()
    {
        Capacity = 0;
        Size = 0;

        // Clear
        RecycledIds.Clear();
        JobHandles.Clear();
        GroupToArchetype.Clear();
        EntityInfo.Clear();
        RecycledIds.Clear();
        QueryCache.Clear();

        // Set archetypes to null to free them manually since Archetypes are set to ClearMode.Never to fix #65
        for (var index = 0; index < Archetypes.Count; index++)
        {
            Archetypes[index] = null!;
        }

        Archetypes.Clear();
    }

    /// <summary>
    ///     Creates a <see cref="Arch.Core.Query"/> using a <see cref="QueryDescription"/>
    ///     which can be used to iterate over the matching <see cref="Entity"/>'s, <see cref="Archetype"/>'s and <see cref="Chunk"/>'s.
    /// </summary>
    /// <param name="queryDescription">The <see cref="QueryDescription"/> which specifies which components are searched for.</param>
    /// <returns></returns>
    [MethodImpl(MethodImplOptions.AggressiveInlining)]
    public Query Query(in QueryDescription queryDescription)
    {
        // Looping over all archetypes, their chunks and their entities.
        if (QueryCache.TryGetValue(queryDescription, out var query))
        {
            return query;
        }

        query = new Query(Archetypes, queryDescription);
        QueryCache[queryDescription] = query;

        return query;
    }

    /// <summary>
    ///     Counts all <see cref="Entity"/>'s that match a <see cref="QueryDescription"/> and returns the number.
    /// </summary>
    /// <param name="queryDescription">The <see cref="QueryDescription"/> which specifies which components or <see cref="Entity"/>'s are searched for.</param>
    [MethodImpl(MethodImplOptions.AggressiveInlining)]
    [Pure]
    public int CountEntities(in QueryDescription queryDescription)
    {
        var counter = 0;
        var query = Query(in queryDescription);
        foreach (var archetype in query.GetArchetypeIterator())
        {
            var entities = archetype.Entities;
            counter += entities;
        }

        return counter;
    }


    /// <summary>
    ///     Search all matching <see cref="Entity"/>'s and put them into the given <see cref="Span{T}"/>.
    /// </summary>
    /// <param name="queryDescription">The <see cref="QueryDescription"/> which specifies which components or <see cref="Entity"/>'s are searched for.</param>
    /// <param name="list">The <see cref="Span{T}"/> receiving the found <see cref="Entity"/>'s.</param>
    /// <param name="start">The start index inside the <see cref="Span{T}"/>. Default is 0.</param>
    [MethodImpl(MethodImplOptions.AggressiveInlining)]
    public void GetEntities(in QueryDescription queryDescription, Span<Entity> list, int start = 0)
    {
        var index = 0;
        var query = Query(in queryDescription);
        foreach (ref var chunk in query)
        {
            ref var entityFirstElement = ref chunk.Entity(0);
            foreach(var entityIndex in chunk)
            {
                ref readonly var entity = ref Unsafe.Add(ref entityFirstElement, entityIndex);
                list[start+index] = entity;
                index++;
            }
        }
    }

    /// <summary>
    ///     Search all matching <see cref="Archetype"/>'s and put them into the given <see cref="IList{T}"/>.
    /// </summary>
    /// <param name="queryDescription">The <see cref="QueryDescription"/> which specifies which components are searched for.</param>
    /// <param name="archetypes">The <see cref="Span{T}"/> receiving <see cref="Archetype"/>'s containing <see cref="Entity"/>'s with the matching components.</param>
    /// <param name="start">The start index inside the <see cref="Span{T}"/>. Default is 0.</param>
    [MethodImpl(MethodImplOptions.AggressiveInlining)]
    public void GetArchetypes(in QueryDescription queryDescription, Span<Archetype> archetypes, int start = 0)
    {
        var index = 0;
        var query = Query(in queryDescription);
        foreach (var archetype in query.GetArchetypeIterator())
        {
            archetypes[start+index] = archetype;
            index++;
        }
    }

    /// <summary>
    ///     Search all matching <see cref="Chunk"/>'s and put them into the given <see cref="IList{T}"/>.
    /// </summary>
    /// <param name="queryDescription">The <see cref="QueryDescription"/> which specifies which components are searched for.</param>
    /// <param name="chunks">The <see cref="Span{T}"/> receiving <see cref="Chunk"/>'s containing <see cref="Entity"/>'s with the matching components.</param>
    /// <param name="start">The start index inside the <see cref="Span{T}"/>. Default is 0.</param>
    [MethodImpl(MethodImplOptions.AggressiveInlining)]
    public void GetChunks(in QueryDescription queryDescription, Span<Chunk> chunks, int start = 0)
    {
        var index = 0;
        var query = Query(in queryDescription);
        foreach (ref var chunk in query)
        {
            chunks[start+index] = chunk;
            index++;
        }
    }

    /// <summary>
    ///     Creates and returns a new <see cref="Enumerator{T}"/> instance to iterate over all <see cref="Archetypes"/>.
    /// </summary>
    /// <returns>A new <see cref="Enumerator{T}"/> instance.</returns>
    [MethodImpl(MethodImplOptions.AggressiveInlining)]
    [Pure]
    public Enumerator<Archetype> GetEnumerator()
    {
        return new Enumerator<Archetype>(Archetypes.Span);
    }

    /// <summary>
    ///     Disposes this <see cref="World"/> instance and destroys it from the <see cref="Worlds"/>.
    /// </summary>
    [MethodImpl(MethodImplOptions.AggressiveInlining)]
    public void Dispose()
    {
        Destroy(this);
    }

    /// <summary>
    ///     Converts this <see cref="World"/> to a human readable string.
    /// </summary>
    /// <returns>A string.</returns>
    [MethodImpl(MethodImplOptions.AggressiveInlining)]
    [Pure]
    public override string ToString()
    {
        return $"World {{ {nameof(Id)} = {Id}, {nameof(Capacity)} = {Capacity}, {nameof(Size)} = {Size} }}";
    }
}

public partial class World
{
    private readonly struct ArchetypeCreationData
    {
        internal readonly World World;
        internal readonly ComponentType[] Types;
        internal readonly ComponentType Type;

        [MethodImpl(MethodImplOptions.AggressiveInlining)]
        internal ArchetypeCreationData(World world, ComponentType[] types, ComponentType type)
        {
            World = world;
            Types = types;
            Type = type;
        }
    };

    /// <summary>
    ///     Maps an <see cref="Group"/> hash to its <see cref="Archetype"/>.
    /// </summary>
    internal PooledDictionary<int, Archetype> GroupToArchetype { [MethodImpl(MethodImplOptions.AggressiveInlining)] get; set; }

    /// <summary>
    ///     Trys to find an <see cref="Archetype"/> by the hash of its components.
    /// </summary>
    /// <param name="hash">Its hash..</param>
    /// <param name="archetype">The found <see cref="Archetype"/>.</param>
    /// <returns>True if found, otherwhise false.</returns>
    [MethodImpl(MethodImplOptions.AggressiveInlining)]
    [Pure]
    internal bool TryGetArchetype(int hash, [MaybeNullWhen(false)] out Archetype archetype)
    {
        return GroupToArchetype.TryGetValue(hash, out archetype);
    }

    /// <summary>
    ///     Trys to find an <see cref="Archetype"/> by a <see cref="BitSet"/>.
    /// </summary>
    /// <param name="bitset">A <see cref="BitSet"/> indicating the <see cref="Archetype"/> structure.</param>
    /// <param name="archetype">The found <see cref="Archetype"/>.</param>
    /// <returns>True if found, otherwhise false.</returns>
    [MethodImpl(MethodImplOptions.AggressiveInlining)]
    [Pure]
    public bool TryGetArchetype(BitSet bitset, [MaybeNullWhen(false)] out Archetype archetype)
    {
        return GroupToArchetype.TryGetValue(bitset.GetHashCode(), out archetype);
    }

    /// <summary>
    ///     Trys to find an <see cref="Archetype"/> by a <see cref="BitSet"/>.
    /// </summary>
    /// <param name="bitset">A <see cref="SpanBitSet"/> indicating the <see cref="Archetype"/> structure.</param>
    /// <param name="archetype">The found <see cref="Archetype"/>.</param>
    /// <returns>True if found, otherwhise false.</returns>
    [MethodImpl(MethodImplOptions.AggressiveInlining)]
    [Pure]
    public bool TryGetArchetype(SpanBitSet bitset, [MaybeNullWhen(false)] out Archetype archetype)
    {
        return GroupToArchetype.TryGetValue(bitset.GetHashCode(), out archetype);
    }

    /// <summary>
    ///     Trys to find an <see cref="Archetype"/> by the hash of its components.
    /// </summary>
    /// <param name="types">Its <see cref="ComponentType"/>'s.</param>
    /// <param name="archetype">The found <see cref="Archetype"/>.</param>
    /// <returns>True if found, otherwhise false.</returns>
    [MethodImpl(MethodImplOptions.AggressiveInlining)]
    [Pure]
    public bool TryGetArchetype(Span<ComponentType> types, [MaybeNullWhen(false)] out Archetype archetype)
    {
        var hash = Component.GetHashCode(types);
        return GroupToArchetype.TryGetValue(hash, out archetype);
    }


    /// <summary>
    ///     Returned an <see cref="Archetype"/> based on its components. If it does not exist, it will be created.
    /// </summary>
    /// <param name="types">Its <see cref="ComponentType"/>'s.</param>
    /// <returns>An existing or new <see cref="Archetype"/>.</returns>
    [MethodImpl(MethodImplOptions.AggressiveInlining)]
    internal Archetype GetOrCreate(Span<ComponentType> types)
    {
        if (TryGetArchetype(types, out var archetype))
        {
            return archetype;
        }

        // Create archetype
        archetype = new Archetype(types.ToArray());
        var hash = Component.GetHashCode(types);

        GroupToArchetype[hash] = archetype;
        Archetypes.Add(archetype);

        // Archetypes always allocate one single chunk upon construction
        Capacity += archetype.EntitiesPerChunk;
        EntityInfo.EnsureCapacity(Capacity);

        return archetype;
    }

    [MethodImpl(MethodImplOptions.AggressiveInlining)]
    private static Archetype GetOrCreate(ArchetypeCreationData data)
    {
        return data.World.GetOrCreate(data.Types.Add(data.Type));
    }
}

public partial class World
{
    /// <summary>
    ///     Searches all matching <see cref="Entity"/>'s by a <see cref="QueryDescription"/> and calls the passed <see cref="ForEach"/>.
    /// </summary>
    /// <param name="queryDescription">The <see cref="QueryDescription"/> which specifies which <see cref="Entity"/>'s are searched for.</param>
    /// <param name="forEntity">The <see cref="ForEach"/> delegate.</param>
    [MethodImpl(MethodImplOptions.AggressiveInlining)]
    public void Query(in QueryDescription queryDescription, ForEach forEntity)
    {
        var query = Query(in queryDescription);
        foreach (ref var chunk in query)
        {
            ref var entityLastElement = ref chunk.Entity(0);
            foreach(var entityIndex in chunk)
            {
                ref readonly var entity = ref Unsafe.Add(ref entityLastElement, entityIndex);
                forEntity(entity);
            }
        }
    }

    /// <summary>
    ///     Searches all matching <see cref="Entity"/>'s by a <see cref="QueryDescription"/> and calls the <see cref="IForEach"/> struct.
    ///     Inlines the call and is therefore faster than normal queries.
    /// </summary>
    /// <typeparam name="T">A struct implementation of the <see cref="IForEach"/> interface which is called on each <see cref="Entity"/> found.</typeparam>
    /// <param name="queryDescription">The <see cref="QueryDescription"/> which specifies which <see cref="Entity"/>'s are searched for.</param>
    [MethodImpl(MethodImplOptions.AggressiveInlining)]
    public void InlineQuery<T>(in QueryDescription queryDescription) where T : struct, IForEach
    {
        var t = new T();

        var query = Query(in queryDescription);
        foreach (ref var chunk in query)
        {
            ref var entityFirstElement = ref chunk.Entity(0);
            foreach (var entityIndex in chunk)
            {
                ref readonly var entity = ref Unsafe.Add(ref entityFirstElement, entityIndex);
                t.Update(in entity);
            }
        }
    }

    /// <summary>
    ///     Searches all matching <see cref="Entity"/>'s by a <see cref="QueryDescription"/> and calls the passed <see cref="IForEach"/> struct.
    ///     Inlines the call and is therefore faster than normal queries.
    /// </summary>
    /// <typeparam name="T">A struct implementation of the <see cref="IForEach"/> interface which is called on each <see cref="Entity"/> found.</typeparam>
    /// <param name="queryDescription">The <see cref="QueryDescription"/> which specifies which <see cref="Entity"/>'s are searched for.</param>
    /// <param name="iForEach">The struct instance of the generic type being invoked.</param>
    [MethodImpl(MethodImplOptions.AggressiveInlining)]
    public void InlineQuery<T>(in QueryDescription queryDescription, ref T iForEach) where T : struct, IForEach
    {
        var query = Query(in queryDescription);
        foreach (ref var chunk in query)
        {
            ref var entityFirstElement = ref chunk.Entity(0);
            foreach(var entityIndex in chunk)
            {
                ref readonly var entity = ref Unsafe.Add(ref entityFirstElement, entityIndex);
                iForEach.Update(in entity);
            }
        }
    }
}


// Batch query operations

public partial class World
{


    /// <summary>
    ///     An efficient method to destroy all <see cref="Entity"/>s matching a <see cref="QueryDescription"/>.
    ///     No <see cref="Entity"/>s are recopied which is much faster.
    /// </summary>
    /// <param name="queryDescription">The <see cref="QueryDescription"/> which specifies which <see cref="Entity"/>'s will be destroyed.</param>
    [MethodImpl(MethodImplOptions.AggressiveInlining)]
    public void Destroy(in QueryDescription queryDescription)
    {
        var query = Query(in queryDescription);
        foreach (var archetype in query.GetArchetypeIterator())
        {
            Size -= archetype.Entities;
            foreach (ref var chunk in archetype)
            {
                ref var entityFirstElement = ref chunk.Entity(0);
                foreach (var index in chunk)
                {
                    ref readonly var entity = ref Unsafe.Add(ref entityFirstElement, index);

                    var version = EntityInfo.GetVersion(entity.Id);
                    var recycledEntity = new RecycledEntity(entity.Id, version);

                    RecycledIds.Enqueue(recycledEntity);
                    EntityInfo.Remove(entity.Id);
                }

                chunk.Clear();
            }

            archetype.Clear();
        }
    }

    /// <summary>
    ///     An efficient method to set one component for all <see cref="Entity"/>s matching a <see cref="QueryDescription"/>.
    ///     No <see cref="Entity"/> lookups which makes it as fast as a inlin query.
    /// </summary>
    /// <param name="queryDescription">The <see cref="QueryDescription"/> which specifies which <see cref="Entity"/>s will be targeted.</param>
    [MethodImpl(MethodImplOptions.AggressiveInlining)]
    public void Set<T>(in QueryDescription queryDescription, in T value = default)
    {
        var query = Query(in queryDescription);
        foreach (ref var chunk in query)
        {
            ref var componentFirstElement = ref chunk.GetFirst<T>();
            foreach (var index in chunk)
            {
                ref var component = ref Unsafe.Add(ref componentFirstElement, index);
                component = value;
            }
        }
    }

    /// <summary>
    ///     An efficient method to add one component to all <see cref="Entity"/>s matching a <see cref="QueryDescription"/>.
    ///     No <see cref="Entity"/>s are recopied which is much faster.
    /// </summary>
    /// <param name="queryDescription">The <see cref="QueryDescription"/> which specifies which <see cref="Entity"/>s will be targeted.</param>
    [SkipLocalsInit]
    [MethodImpl(MethodImplOptions.AggressiveInlining)]
    public void Add<T>(in QueryDescription queryDescription, in T component = default)
    {
        // BitSet to stack/span bitset, size big enough to contain ALL registered components.
        Span<uint> stack = stackalloc uint[BitSet.RequiredLength(ComponentRegistry.Size)];

        var query = Query(in queryDescription);
        foreach (var archetype in query.GetArchetypeIterator())
        {
            // Archetype with T shouldnt be skipped to prevent undefined behaviour.
            if(archetype.Entities == 0 || archetype.Has<T>())
            {
                continue;
            }

            // Create local bitset on the stack and set bits to get a new fitting bitset of the new archetype.
            archetype.BitSet.AsSpan(stack);
            var spanBitSet = new SpanBitSet(stack);
            spanBitSet.SetBit(Component<T>.ComponentType.Id);

            // Get or create new archetype.
            if (!TryGetArchetype(spanBitSet.GetHashCode(), out var newArchetype))
            {
                newArchetype = GetOrCreate(archetype.Types.Add(typeof(T)));
            }

            // Get last slots before copy, for updating entityinfo later
            var archetypeSlot = archetype.LastSlot;
            var newArchetypeLastSlot = newArchetype.LastSlot;
            Slot.Shift(ref newArchetypeLastSlot, newArchetype.EntitiesPerChunk);
            EntityInfo.Shift(archetype, archetypeSlot, newArchetype, newArchetypeLastSlot);

            // Copy, set and clear
            Archetype.Copy(archetype, newArchetype);
            var lastSlot = newArchetype.LastSlot;
            newArchetype.SetRange(in lastSlot, in newArchetypeLastSlot, in component);
            archetype.Clear();
        }
    }

    /// <summary>
    ///     An efficient method to remove one component from <see cref="Entity"/>s matching a <see cref="QueryDescription"/>.
    ///     No <see cref="Entity"/>s are recopied which is much faster.
    /// </summary>
    /// <param name="queryDescription">The <see cref="QueryDescription"/> which specifies which <see cref="Entity"/>s will be targeted.</param>
    [SkipLocalsInit]
    [MethodImpl(MethodImplOptions.AggressiveInlining)]
    public void Remove<T>(in QueryDescription queryDescription)
    {
        // BitSet to stack/span bitset, size big enough to contain ALL registered components.
        Span<uint> stack = stackalloc uint[BitSet.RequiredLength(ComponentRegistry.Size)];

        var query = Query(in queryDescription);
        foreach (var archetype in query.GetArchetypeIterator())
        {
            // Archetype without T shouldnt be skipped to prevent undefined behaviour.
            if(archetype.Entities <= 0 || !archetype.Has<T>())
            {
                continue;
            }

            // Create local bitset on the stack and set bits to get a new fitting bitset of the new archetype.
            var bitSet = archetype.BitSet;
            var spanBitSet = new SpanBitSet(bitSet.AsSpan(stack));
            spanBitSet.ClearBit(Component<T>.ComponentType.Id);

            // Get or create new archetype.
            if (!TryGetArchetype(spanBitSet.GetHashCode(), out var newArchetype))
            {
                newArchetype = GetOrCreate(archetype.Types.Remove(typeof(T)));
            }

            // Get last slots before copy, for updating entityinfo later
            var archetypeSlot = archetype.LastSlot;
            var newArchetypeLastSlot = newArchetype.LastSlot;
            Slot.Shift(ref newArchetypeLastSlot, newArchetype.EntitiesPerChunk);
            EntityInfo.Shift(archetype, archetypeSlot, newArchetype, newArchetypeLastSlot);

            Archetype.Copy(archetype, newArchetype);
            archetype.Clear();
        }
    }
}

// Set, get and has

public partial class World
{
    /// <summary>
    ///     Sets or replaces a component for an <see cref="Entity"/>.
    /// </summary>
    /// <typeparam name="T">The component type.</typeparam>
    /// <param name="entity">The <see cref="Entity"/>.</param>
    /// <param name="cmp">The instance, optional.</param>
    [MethodImpl(MethodImplOptions.AggressiveInlining)]
    public void Set<T>(Entity entity, in T cmp = default)
    {
        var slot = EntityInfo.GetSlot(entity.Id);
        var archetype = EntityInfo.GetArchetype(entity.Id);
        archetype.Set(ref slot, in cmp);
        OnComponentSet(in entity, in cmp);
    }

    /// <summary>
    ///     Checks if an <see cref="Entity"/> has a certain component.
    /// </summary>
    /// <typeparam name="T">The component type.</typeparam>
    /// <param name="entity">The <see cref="Entity"/>.</param>
    /// <returns>True if it has the desired component, otherwhise false.</returns>
    [MethodImpl(MethodImplOptions.AggressiveInlining)]
    [Pure]
    public bool Has<T>(Entity entity)
    {
        var archetype = EntityInfo.GetArchetype(entity.Id);
        return archetype.Has<T>();
    }

    /// <summary>
    ///     Returns a reference to the component of an <see cref="Entity"/>.
    /// </summary>
    /// <typeparam name="T">The component type.</typeparam>
    /// <param name="entity">The <see cref="Entity"/>.</param>
    /// <returns>A reference to the component.</returns>
    [MethodImpl(MethodImplOptions.AggressiveInlining)]
    [Pure]
    public ref T Get<T>(Entity entity)
    {
        var slot = EntityInfo.GetSlot(entity.Id);
        var archetype = EntityInfo.GetArchetype(entity.Id);
        return ref archetype.Get<T>(ref slot);
    }

    /// <summary>
    ///     Trys to return a reference to the component of an <see cref="Entity"/>.
    ///     Will copy the component if its a struct.
    /// </summary>
    /// <typeparam name="T">The component type.</typeparam>
    /// <param name="entity">The <see cref="Entity"/>.</param>
    /// <param name="component">The found component.</param>
    /// <returns>True if it exists, otherwhise false.</returns>
    [MethodImpl(MethodImplOptions.AggressiveInlining)]
    [Pure]
    public bool TryGet<T>(Entity entity, out T component)
    {
        component = default;

        var slot = EntityInfo.GetSlot(entity.Id);
        var archetype = EntityInfo.GetArchetype(entity.Id);

        if (!archetype.Has<T>())
        {
            return false;
        }

        component = archetype.Get<T>(ref slot);
        return true;
    }

    /// <summary>
    ///     Trys to return a reference to the component of an <see cref="Entity"/>.
    /// </summary>
    /// <typeparam name="T">The component type.</typeparam>
    /// <param name="entity">The <see cref="Entity"/>.</param>
    /// <param name="exists">True if it exists, oterhwhise false.</param>
    /// <returns>A reference to the component.</returns>
    [MethodImpl(MethodImplOptions.AggressiveInlining)]
    [Pure]
    public ref T TryGetRef<T>(Entity entity, out bool exists)
    {
        var slot = EntityInfo.GetSlot(entity.Id);
        var archetype = EntityInfo.GetArchetype(entity.Id);

        if (!(exists = archetype.Has<T>()))
        {
            return ref Unsafe.NullRef<T>();
        }

        return ref archetype.Get<T>(ref slot);
    }

    /// <summary>
    ///     Ensures the existence of an component on an <see cref="Entity"/>.
    /// </summary>
    /// <typeparam name="T">The component type.</typeparam>
    /// <param name="entity">The <see cref="Entity"/>.</param>
    /// <param name="cmp">The component value used if its being added.</param>
    /// <returns>A reference to the component.</returns>
    [MethodImpl(MethodImplOptions.AggressiveInlining)]
    public ref T AddOrGet<T>(Entity entity, T cmp = default)
    {
        ref var component = ref TryGetRef<T>(entity, out var exists);
        if (exists)
        {
            return ref component;
        }

        Add(entity, cmp);
        return ref Get<T>(entity);
    }

    /// <summary>
    ///     Adds an new component to the <see cref="Entity"/> and moves it to the new <see cref="Archetype"/>.
    /// </summary>
    /// <param name="entity">The <see cref="Entity"/>.</param>
    /// <param name="newArchetype">The entity's new <see cref="Archetype"/>.</param>
    /// <param name="slot">The new <see cref="Slot"/> where the moved <see cref="Entity"/> landed in.</param>
    /// <typeparam name="T">The component type.</typeparam>
    [SkipLocalsInit]
    [MethodImpl(MethodImplOptions.AggressiveInlining)]
    internal void Add<T>(Entity entity, out Archetype newArchetype, out Slot slot)
    {
        var oldArchetype = EntityInfo.GetArchetype(entity.Id);
        var type = Component<T>.ComponentType;
        var data = new ArchetypeCreationData(this, oldArchetype.Types, type);

        newArchetype = oldArchetype.AddEdges.GetOrAdd(type.Id - 1, static (data) => GetOrCreate(data), in data);

<<<<<<< HEAD
        Move(entity, oldArchetype, newArchetype, out slot);
#if EVENTS
=======
        Move(entity, oldArchetype, newArchetype, out _);
>>>>>>> 5b6bfa8e
        OnComponentAdded<T>(in entity);
    }

    /// <summary>
    ///     Adds an new component to the <see cref="Entity"/> and moves it to the new <see cref="Archetype"/>.
    /// </summary>
    /// <param name="entity">The <see cref="Entity"/>.</param>
    /// <typeparam name="T">The component type.</typeparam>
    [SkipLocalsInit]
    [MethodImpl(MethodImplOptions.AggressiveInlining)]
    public void Add<T>(Entity entity)
    {
        Add<T>(entity, out _, out _);
    }

    /// <summary>
    ///     Adds an new component to the <see cref="Entity"/> and moves it to the new <see cref="Archetype"/>.
    /// </summary>
    /// <param name="entity">The <see cref="Entity"/>.</param>
    /// <typeparam name="T">The component type.</typeparam>
    /// <param name="cmp">The component instance.</param>
    [SkipLocalsInit]
    [MethodImpl(MethodImplOptions.AggressiveInlining)]
    public void Add<T>(Entity entity, in T cmp)
    {
<<<<<<< HEAD
        Add<T>(entity, out var newArchetype, out var slot);
        newArchetype.Set(ref slot, cmp);
#if EVENTS
=======
        var oldArchetype = EntityInfo.GetArchetype(entity.Id);

        // BitSet to stack/span bitset, size big enough to contain ALL registered components.
        Span<uint> stack = stackalloc uint[BitSet.RequiredLength(ComponentRegistry.Size)];
        oldArchetype.BitSet.AsSpan(stack);

        // Create a span bitset, doing it local saves us headache and gargabe
        var spanBitSet = new SpanBitSet(stack);
        spanBitSet.SetBit(Component<T>.ComponentType.Id);

        // Search for fitting archetype or create a new one
        if (!TryGetArchetype(spanBitSet.GetHashCode(), out var newArchetype))
        {
            newArchetype = GetOrCreate(oldArchetype.Types.Add(typeof(T)));
        }

        Move(entity, oldArchetype, newArchetype, out var slot);
        OnComponentAdded<T>(in entity);
        newArchetype.Set(ref slot, cmp);
>>>>>>> 5b6bfa8e
        OnComponentSet(in entity, in cmp);
    }

    /// <summary>
    ///     Removes an component from an <see cref="Entity"/> and moves it to a different <see cref="Archetype"/>.
    /// </summary>
    /// <typeparam name="T">The component type.</typeparam>
    /// <param name="entity">The <see cref="Entity"/>.</param>
    [SkipLocalsInit]
    [MethodImpl(MethodImplOptions.AggressiveInlining)]
    public void Remove<T>(Entity entity)
    {
        var oldArchetype = EntityInfo.GetArchetype(entity.Id);

        // BitSet to stack/span bitset, size big enough to contain ALL registered components.
        Span<uint> stack = stackalloc uint[oldArchetype.BitSet.Length];
        oldArchetype.BitSet.AsSpan(stack);

        // Create a span bitset, doing it local saves us headache and gargabe
        var spanBitSet = new SpanBitSet(stack);
        spanBitSet.ClearBit(Component<T>.ComponentType.Id);

        // Search for fitting archetype or create a new one
        if (!TryGetArchetype(spanBitSet.GetHashCode(), out var newArchetype))
        {
            newArchetype = GetOrCreate(oldArchetype.Types.Remove(typeof(T)));
        }

        Move(entity, oldArchetype, newArchetype, out _);
        OnComponentRemoved<T>(in entity);
    }
}

// Set & Get & Has non generic

public partial class World
{

    /// <summary>
    ///     Sets or replaces a component for an <see cref="Entity"/>.
    /// </summary>
    /// <param name="entity">The <see cref="Entity"/>.</param>
    /// <param name="cmp">The component.</param>
    [MethodImpl(MethodImplOptions.AggressiveInlining)]
    public void Set(Entity entity, object cmp)
    {
        var entitySlot = EntityInfo.GetEntitySlot(entity.Id);
        entitySlot.Archetype.Set(ref entitySlot.Slot, cmp);
        OnComponentSet(in entity, in cmp);
    }

    /// <summary>
    ///     Sets or replaces a <see cref="Span{T}"/> of components for an <see cref="Entity"/>.
    /// </summary>
    /// <param name="entity">The <see cref="Entity"/>.</param>
    /// <param name="components">The components <see cref="Span{T}"/>.</param>
    [MethodImpl(MethodImplOptions.AggressiveInlining)]
    public void SetRange(Entity entity, Span<object> components)
    {
        var entitySlot = EntityInfo.GetEntitySlot(entity.Id);
        foreach (var cmp in components)
        {
            entitySlot.Archetype.Set(ref entitySlot.Slot, cmp);
            OnComponentSet(in entity, in cmp);
        }
    }

    /// <summary>
    ///     Checks if an <see cref="Entity"/> has a certain component.
    /// </summary>
    /// <param name="entity">The <see cref="Entity"/>.</param>
    /// <param name="type">The component <see cref="ComponentType"/>.</param>
    /// <returns>True if it has the desired component, otherwhise false.</returns>
    [MethodImpl(MethodImplOptions.AggressiveInlining)]
    [Pure]
    public bool Has(Entity entity, ComponentType type)
    {
        var archetype = EntityInfo.GetArchetype(entity.Id);
        return archetype.Has(type);
    }

    /// <summary>
    ///     Checks if an <see cref="Entity"/> has a certain component.
    /// </summary>
    /// <param name="entity">The <see cref="Entity"/>.</param>
    /// <param name="types">The component <see cref="ComponentType"/>.</param>
    /// <returns>True if it has the desired component, otherwhise false.</returns>
    [MethodImpl(MethodImplOptions.AggressiveInlining)]
    [Pure]
    public bool HasRange(Entity entity, Span<ComponentType> types)
    {
        var archetype = EntityInfo.GetArchetype(entity.Id);
        foreach (var type in types)
        {
            if (!archetype.Has(type))
            {
                return false;
            }
        }
        return true;
    }

    /// <summary>
    ///     Returns a reference to the component of an <see cref="Entity"/>.
    /// </summary>
    /// <param name="entity">The <see cref="Entity"/>.</param>
    /// <param name="type">The component <see cref="ComponentType"/>.</param>
    /// <returns>A reference to the component.</returns>
    [MethodImpl(MethodImplOptions.AggressiveInlining)]
    [Pure]
    public object Get(Entity entity, ComponentType type)
    {
        var entitySlot = EntityInfo.GetEntitySlot(entity.Id);
        return entitySlot.Archetype.Get(ref entitySlot.Slot, type);
    }

    /// <summary>
    ///     Returns an array of components of an <see cref="Entity"/>.
    /// </summary>
    /// <param name="entity">The <see cref="Entity"/>.</param>
    /// <param name="types">The component <see cref="ComponentType"/> as a <see cref="Span{T}"/>.</param>
    /// <returns>A reference to the component.</returns>
    [MethodImpl(MethodImplOptions.AggressiveInlining)]
    [Pure]
    public object[] GetRange(Entity entity, Span<ComponentType> types)
    {
        var entitySlot = EntityInfo.GetEntitySlot(entity.Id);
        var array = new object[types.Length];
        for (var index = 0; index < types.Length; index++)
        {
            var type = types[index];
            array[index] = entitySlot.Archetype.Get(ref entitySlot.Slot, type);
        }

        return array;
    }

    // ReSharper disable once PureAttributeOnVoidMethod
    /// <summary>
    ///     Returns an array of components of an <see cref="Entity"/>.
    /// </summary>
    /// <param name="entity">The <see cref="Entity"/>.</param>
    /// <param name="types">The component <see cref="ComponentType"/>.</param>
    /// <param name="components">A <see cref="Span{T}"/> where the components are put it.</param>
    [MethodImpl(MethodImplOptions.AggressiveInlining)]
    [Pure]
    public void GetRange(Entity entity, Span<ComponentType> types, Span<object> components)
    {
        var entitySlot = EntityInfo.GetEntitySlot(entity.Id);
        for (var index = 0; index < types.Length; index++)
        {
            var type = types[index];
            components[index] = entitySlot.Archetype.Get(ref entitySlot.Slot, type);
        }
    }

    /// <summary>
    ///     Trys to return a reference to the component of an <see cref="Entity"/>.
    ///     Will copy the component if its a struct.
    /// </summary>
    /// <param name="entity">The <see cref="Entity"/>.</param>
    /// <param name="type">The component <see cref="ComponentType"/>.</param>
    /// <param name="component">The found component.</param>
    /// <returns>True if it exists, otherwhise false.</returns>
    [MethodImpl(MethodImplOptions.AggressiveInlining)]
    [Pure]
    public bool TryGet(Entity entity, ComponentType type, out object component)
    {
        component = default;
        if (!Has(entity, type))
        {
            return false;
        }

        var entitySlot = EntityInfo.GetEntitySlot(entity.Id);
        component = entitySlot.Archetype.Get(ref entitySlot.Slot, type);
        return true;
    }

    /// <summary>
    ///     Adds an new component to the <see cref="Entity"/> and moves it to the new <see cref="Archetype"/>.
    /// </summary>
    /// <param name="entity">The <see cref="Entity"/>.</param>
    /// <param name="cmp">The component.</param>
    [SkipLocalsInit]
    [MethodImpl(MethodImplOptions.AggressiveInlining)]
    public void Add(Entity entity, in object cmp)
    {
        var oldArchetype = EntityInfo.GetArchetype(entity.Id);
        var type = (ComponentType) cmp.GetType();
        var data = new ArchetypeCreationData(this, oldArchetype.Types, type);

<<<<<<< HEAD
        var newArchetype = oldArchetype.AddEdges.GetOrAdd(type.Id - 1, static (data) => GetOrCreate(data), in data);

        Move(entity, oldArchetype, newArchetype, out var slot);
#if EVENTS
        OnComponentAdded(in entity, type);
#endif
=======
        // BitSet to stack/span bitset, size big enough to contain ALL registered components.
        Span<uint> stack = stackalloc uint[BitSet.RequiredLength(ComponentRegistry.Size)];
        oldArchetype.BitSet.AsSpan(stack);

        // Create a span bitset, doing it local saves us headache and gargabe
        var spanBitSet = new SpanBitSet(stack);
        var cmpType = cmp.GetType();
        spanBitSet.SetBit(Component.GetComponentType(cmpType).Id);

        if (!TryGetArchetype(spanBitSet.GetHashCode(), out var newArchetype))
        {
            newArchetype = GetOrCreate(oldArchetype.Types.Add(cmpType));
        }

        Move(entity, oldArchetype, newArchetype, out var slot);
        OnComponentAdded(in entity, cmpType);
>>>>>>> 5b6bfa8e
        newArchetype.Set(ref slot, cmp);
        OnComponentSet(in entity, cmp);
    }

    /// <summary>
    ///     Adds a <see cref="IList{T}"/> of new components to the <see cref="Entity"/> and moves it to the new <see cref="Archetype"/>.
    /// </summary>
    /// <param name="entity">The <see cref="Entity"/>.</param>
    /// <param name="components">The component <see cref="Span{T}"/>.</param>
    [SkipLocalsInit]
    [MethodImpl(MethodImplOptions.AggressiveInlining)]
    public void AddRange(Entity entity, Span<object> components)
    {
        var oldArchetype = EntityInfo.GetArchetype(entity.Id);

        // BitSet to stack/span bitset, size big enough to contain ALL registered components.
        Span<uint> stack = stackalloc uint[BitSet.RequiredLength(ComponentRegistry.Size)];
        oldArchetype.BitSet.AsSpan(stack);

        // Create a span bitset, doing it local saves us headache and gargabe
        var spanBitSet = new SpanBitSet(stack);
        for (var index = 0; index < components.Length; index++)
        {
            var type = Component.GetComponentType(components[index].GetType());
            spanBitSet.SetBit(type.Id);
        }

        if (!TryGetArchetype(spanBitSet.GetHashCode(), out var newArchetype))
        {
            var newComponents = new ComponentType[components.Length];
            for (var index = 0; index < components.Length; index++)
            {
                newComponents[index] = (ComponentType)components[index].GetType();
            }

            newArchetype = GetOrCreate(oldArchetype.Types.Add(newComponents));
        }

        Move(entity, oldArchetype, newArchetype, out var slot);
#if EVENTS
        foreach (var cmp in components)
        {
            OnComponentAdded(in entity, cmp.GetType());
        }
#endif

        foreach (var cmp in components)
        {
            newArchetype.Set(ref slot, cmp);
            OnComponentSet(in entity, in cmp);
        }
    }


    /// <summary>
    ///     Removes one single of <see cref="ComponentType"/>'s from the <see cref="Entity"/> and moves it to a different <see cref="Archetype"/>.
    /// </summary>
    /// <param name="entity">The <see cref="Entity"/>.</param>
    /// <param name="type">The <see cref="ComponentType"/> to remove from the the <see cref="Entity"/>.</param>
    [SkipLocalsInit]
    [MethodImpl(MethodImplOptions.AggressiveInlining)]
    public void Remove(Entity entity, ComponentType type)
    {
        var oldArchetype = EntityInfo.GetArchetype(entity.Id);

        // BitSet to stack/span bitset, size big enough to contain ALL registered components.
        Span<uint> stack = stackalloc uint[oldArchetype.BitSet.Length];
        oldArchetype.BitSet.AsSpan(stack);

        // Create a span bitset, doing it local saves us headache and gargabe
        var spanBitSet = new SpanBitSet(stack);
        spanBitSet.ClearBit(type.Id);

        if (!TryGetArchetype(spanBitSet.GetHashCode(), out var newArchetype))
        {
            newArchetype = GetOrCreate(oldArchetype.Types.Remove(type));
        }

        Move(entity, oldArchetype, newArchetype, out _);
        OnComponentRemoved(in entity, type.Type);
    }

    /// <summary>
    ///     Removes a list of <see cref="ComponentType"/>'s from the <see cref="Entity"/> and moves it to a different <see cref="Archetype"/>.
    /// </summary>
    /// <param name="entity">The <see cref="Entity"/>.</param>
    /// <param name="types">A <see cref="Span{T}"/> of <see cref="ComponentType"/>'s, those are removed from the <see cref="Entity"/>.</param>
    [SkipLocalsInit]
    [MethodImpl(MethodImplOptions.AggressiveInlining)]
    public void RemoveRange(Entity entity, Span<ComponentType> types)
    {
        var oldArchetype = EntityInfo.GetArchetype(entity.Id);

        // BitSet to stack/span bitset, size big enough to contain ALL registered components.
        Span<uint> stack = stackalloc uint[oldArchetype.BitSet.Length];
        oldArchetype.BitSet.AsSpan(stack);

        // Create a span bitset, doing it local saves us headache and gargabe
        var spanBitSet = new SpanBitSet(stack);
        for (var index = 0; index < types.Length; index++)
        {
            ref var cmp = ref types[index];
            spanBitSet.ClearBit(cmp.Id);
        }

        if (!TryGetArchetype(spanBitSet.GetHashCode(), out var newArchetype))
        {
            newArchetype = GetOrCreate(oldArchetype.Types.Remove(types.ToArray()));
        }

        Move(entity, oldArchetype, newArchetype, out _);
        foreach (var type in types)
        {
            OnComponentRemoved(in entity, type.Type);
        }
    }
}

// Utility methods

public partial class World
{
    /// <summary>
    ///     Checks if the <see cref="Entity"/> is alive in this <see cref="World"/>.
    /// </summary>
    /// <param name="entity">The <see cref="Entity"/>.</param>
    /// <returns>True if it exists and is alive, otherwhise false.</returns>
    [MethodImpl(MethodImplOptions.AggressiveInlining)]
    [Pure]
    public bool IsAlive(Entity entity)
    {
        return EntityInfo.Has(entity.Id);
    }

    /// <summary>
    ///     Returns the version of an <see cref="Entity"/>.
    ///     Indicating how often it was recycled.
    /// </summary>
    /// <param name="entity">The <see cref="Entity"/>.</param>
    /// <returns>Its version.</returns>
    [MethodImpl(MethodImplOptions.AggressiveInlining)]
    [Pure]
    public int Version(Entity entity)
    {
        return EntityInfo.GetVersion(entity.Id);
    }

    /// <summary>
    ///     Returns a <see cref="EntityReference"/> to an <see cref="Entity"/>.
    /// </summary>
    /// <param name="entity">The <see cref="Entity"/>.</param>
    /// <returns>Its <see cref="EntityReference"/>.</returns>
    [MethodImpl(MethodImplOptions.AggressiveInlining)]
    [Pure]
    public EntityReference Reference(Entity entity)
    {
        var entityInfo = EntityInfo.TryGetVersion(entity.Id, out var version);
        return entityInfo ? new EntityReference(in entity, version) : EntityReference.Null;
    }

    /// <summary>
    ///     Returns the <see cref="Archetype"/> of an <see cref="Entity"/>.
    /// </summary>
    /// <param name="entity">The <see cref="Entity"/>.</param>
    /// <returns>Its <see cref="Archetype"/>.</returns>
    [MethodImpl(MethodImplOptions.AggressiveInlining)]
    [Pure]
    public Archetype GetArchetype(Entity entity)
    {
        return EntityInfo.GetArchetype(entity.Id);
    }

    /// <summary>
    ///     Returns the <see cref="Chunk"/> of an <see cref="Entity"/>.
    /// </summary>
    /// <param name="entity">The <see cref="Entity"/>.</param>
    /// <returns>A reference to its <see cref="Chunk"/>.</returns>
    [MethodImpl(MethodImplOptions.AggressiveInlining)]
    [Pure]
    public ref readonly Chunk GetChunk(Entity entity)
    {
        var entityInfo = EntityInfo.GetEntitySlot(entity.Id);
        return ref entityInfo.Archetype.GetChunk(entityInfo.Slot.ChunkIndex);
    }

    /// <summary>
    ///     Returns all <see cref="ComponentType"/>'s of an <see cref="Entity"/>.
    /// </summary>
    /// <param name="entity">The <see cref="Entity"/>.</param>
    /// <returns>Its <see cref="ComponentType"/>'s array.</returns>
    [MethodImpl(MethodImplOptions.AggressiveInlining)]
    [Pure]
    public ComponentType[] GetComponentTypes(Entity entity)
    {
        var archetype = EntityInfo.GetArchetype(entity.Id);
        return archetype.Types;
    }

    /// <summary>
    ///     Returns all components of an <see cref="Entity"/> as an array.
    ///     Will allocate memory.
    /// </summary>
    /// <param name="entity">The <see cref="Entity"/>.</param>
    /// <returns>A newly allocated array containing the entities components.</returns>
    [MethodImpl(MethodImplOptions.AggressiveInlining)]
    [Pure]
    public object[] GetAllComponents(Entity entity)
    {
        // Get archetype and chunk.
        var entitySlot = EntityInfo.GetEntitySlot(entity.Id);
        var archetype = entitySlot.Archetype;
        ref var chunk = ref archetype.GetChunk(entitySlot.Slot.ChunkIndex);
        var components = chunk.Components;

        // Loop over components, collect and returns them.
        var entityIndex = entitySlot.Slot.Index;
        var cmps = new object[components.Length];

        for (var index = 0; index < components.Length; index++)
        {
            var componentArray = components[index];
            var component = componentArray.GetValue(entityIndex);
            cmps[index] = component;
        }

        return cmps;
    }
}
<|MERGE_RESOLUTION|>--- conflicted
+++ resolved
@@ -928,12 +928,7 @@
 
         newArchetype = oldArchetype.AddEdges.GetOrAdd(type.Id - 1, static (data) => GetOrCreate(data), in data);
 
-<<<<<<< HEAD
         Move(entity, oldArchetype, newArchetype, out slot);
-#if EVENTS
-=======
-        Move(entity, oldArchetype, newArchetype, out _);
->>>>>>> 5b6bfa8e
         OnComponentAdded<T>(in entity);
     }
 
@@ -959,31 +954,8 @@
     [MethodImpl(MethodImplOptions.AggressiveInlining)]
     public void Add<T>(Entity entity, in T cmp)
     {
-<<<<<<< HEAD
         Add<T>(entity, out var newArchetype, out var slot);
         newArchetype.Set(ref slot, cmp);
-#if EVENTS
-=======
-        var oldArchetype = EntityInfo.GetArchetype(entity.Id);
-
-        // BitSet to stack/span bitset, size big enough to contain ALL registered components.
-        Span<uint> stack = stackalloc uint[BitSet.RequiredLength(ComponentRegistry.Size)];
-        oldArchetype.BitSet.AsSpan(stack);
-
-        // Create a span bitset, doing it local saves us headache and gargabe
-        var spanBitSet = new SpanBitSet(stack);
-        spanBitSet.SetBit(Component<T>.ComponentType.Id);
-
-        // Search for fitting archetype or create a new one
-        if (!TryGetArchetype(spanBitSet.GetHashCode(), out var newArchetype))
-        {
-            newArchetype = GetOrCreate(oldArchetype.Types.Add(typeof(T)));
-        }
-
-        Move(entity, oldArchetype, newArchetype, out var slot);
-        OnComponentAdded<T>(in entity);
-        newArchetype.Set(ref slot, cmp);
->>>>>>> 5b6bfa8e
         OnComponentSet(in entity, in cmp);
     }
 
@@ -1176,31 +1148,10 @@
         var type = (ComponentType) cmp.GetType();
         var data = new ArchetypeCreationData(this, oldArchetype.Types, type);
 
-<<<<<<< HEAD
         var newArchetype = oldArchetype.AddEdges.GetOrAdd(type.Id - 1, static (data) => GetOrCreate(data), in data);
 
         Move(entity, oldArchetype, newArchetype, out var slot);
-#if EVENTS
         OnComponentAdded(in entity, type);
-#endif
-=======
-        // BitSet to stack/span bitset, size big enough to contain ALL registered components.
-        Span<uint> stack = stackalloc uint[BitSet.RequiredLength(ComponentRegistry.Size)];
-        oldArchetype.BitSet.AsSpan(stack);
-
-        // Create a span bitset, doing it local saves us headache and gargabe
-        var spanBitSet = new SpanBitSet(stack);
-        var cmpType = cmp.GetType();
-        spanBitSet.SetBit(Component.GetComponentType(cmpType).Id);
-
-        if (!TryGetArchetype(spanBitSet.GetHashCode(), out var newArchetype))
-        {
-            newArchetype = GetOrCreate(oldArchetype.Types.Add(cmpType));
-        }
-
-        Move(entity, oldArchetype, newArchetype, out var slot);
-        OnComponentAdded(in entity, cmpType);
->>>>>>> 5b6bfa8e
         newArchetype.Set(ref slot, cmp);
         OnComponentSet(in entity, cmp);
     }
