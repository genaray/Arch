using System.Buffers;
using System.Diagnostics.Contracts;
using System.Threading;
using Arch.Core.Extensions;
using Arch.Core.Extensions.Internal;
using Arch.Core.Utils;
using Collections.Pooled;
using CommunityToolkit.HighPerformance;
using Schedulers;
using Array = System.Array;

namespace Arch.Core;

/// <summary>
///     The <see cref="RecycledEntity"/> struct
///     stores information about a recycled <see cref="Entity"/>: its ID and its version.
/// </summary>
[SkipLocalsInit]
internal record struct RecycledEntity
{
    /// <summary>
    ///     The recycled id.
    /// </summary>
    public readonly int Id;

    /// <summary>
    ///     The new version.
    /// </summary>
    public readonly int Version;

    /// <summary>
    ///     Initializes a new instance of the <see cref="RecycledEntity"/> struct.
    /// </summary>
    /// <param name="id">Its ID.</param>
    /// <param name="version">Its version.</param>
    public RecycledEntity(int id, int version)
    {
        Id = id;
        Version = version;
    }
}

/// <summary>
///     The <see cref="IForEach"/> interface
///     provides a method to execute logic on an <see cref="Entity"/>.
/// </summary>
/// <remarks>
///     Commonly used with queries to provide a clean API.
/// </remarks>
public interface IForEach
{
    /// <summary>
    ///     Called on an <see cref="Entity"/> to execute logic on it.
    /// </summary>
    /// <param name="entity">The <see cref="Entity"/>.</param>

    public void Update(Entity entity);
}

/// <summary>
///     The <see cref="ForEach"/> delegate
///     provides a callback to execute logic on an <see cref="Entity"/>.
/// </summary>
/// <param name="entity">The <see cref="Entity"/>.</param>
public delegate void ForEach(Entity entity);

// Static world, create and destroy
#region Static Create and Destroy
public partial class World
{
    /// <summary>
    ///     A list of all existing <see cref="Worlds"/>.
    ///     Should not be modified by the user.
    /// </summary>
    public static World[] Worlds { get; private set; } = new World[4];

    /// <summary>
    ///     Stores recycled <see cref="World"/> IDs.
    /// </summary>
    private static PooledQueue<int> RecycledWorldIds {  get; set; } = new(8);

    /// <summary>
    ///     Tracks how many <see cref="World"/>s exists.
    /// </summary>
    public static int WorldSize => Interlocked.CompareExchange(ref worldSizeUnsafe, 0, 0);

    private static int worldSizeUnsafe;

    /// <summary>
    ///     The shared static <see cref="JobScheduler"/> used for Multithreading.
    /// </summary>
    public static JobScheduler? SharedJobScheduler { get; set; }

    private bool _isDisposed;

    /// <summary>
    ///     Creates a <see cref="World"/> instance.
    /// </summary>
    /// <param name="chunkSizeInBytes">The base/minimum <see cref="Chunk"/> size in bytes.</param>
    /// <param name="minimumAmountOfEntitiesPerChunk">The minimum amount of <see cref="Entity"/>s per <see cref="Chunk"/>.</param>
    /// <param name="archetypeCapacity">The initial <see cref="Archetypes"/> capacity.</param>
    /// <param name="entityCapacity">The initial <see cref="Entity"/> capacity.</param>
    /// <returns>The created <see cref="World"/> instance.</returns>
    public static World Create(int chunkSizeInBytes = 16_384, int minimumAmountOfEntitiesPerChunk = 100, int archetypeCapacity = 2, int entityCapacity = 64)
    {
#if PURE_ECS
        return new World(-1, chunkSizeInBytes, minimumAmountOfEntitiesPerChunk, archetypeCapacity, entityCapacity);
#else
        lock (Worlds)
        {
            var recycle = RecycledWorldIds.TryDequeue(out var id);
            var recycledId = recycle ? id : WorldSize;

            var world = new World(recycledId, chunkSizeInBytes, minimumAmountOfEntitiesPerChunk, archetypeCapacity, entityCapacity);

            // If you need to ensure a higher capacity, you can manually check and increase it
            if (recycledId >= Worlds.Length)
            {
                var newCapacity = Worlds.Length * 2;
                var worlds = Worlds;
                Array.Resize(ref worlds, newCapacity);
                Worlds = worlds;
            }

            Worlds[recycledId] = world;
            Interlocked.Increment(ref worldSizeUnsafe);
            return world;
        }
#endif
    }

    /// <summary>
    ///     Destroys an existing <see cref="World"/>.
    /// </summary>
    /// <param name="world">The <see cref="World"/> to destroy.</param>
    public static void Destroy(World world)
    {
        world.Dispose();
    }
}

#endregion

// Constructors, properties, disposal
#region World Management

/// <summary>
///     The <see cref="World"/> class
///     stores <see cref="Entity"/>s in <see cref="Archetype"/>s and <see cref="Chunk"/>s, manages them, and provides methods to query for specific <see cref="Entity"/>s.
/// </summary>
/// <remarks>
///     The <see cref="World"/> class is only thread-safe under specific circumstances. Read-only operations like querying entities can be done simultaneously by multiple threads.
///     However, any method which mentions "structural changes" must not run alongside any other methods. Any operation that adds or removes an <see cref="Entity"/>, or changes
///     its <see cref="Archetype"/> counts as a structural change. Structural change methods are also marked with <see cref="StructuralChangeAttribute"/>, to enable source-generators
///     to edit their behavior based on the thread-safety of the method.
/// </remarks>
public partial class World : IDisposable
{
    /// <summary>
    ///     Initializes a new instance of the <see cref="World"/> class.
    /// </summary>
    /// <param name="id">Its unique ID.</param>
    /// <param name="baseChunkSize">The base/minimum <see cref="Chunk"/> size in bytes.</param>
    /// <param name="baseChunkEntityCount">The minimum amount of <see cref="Entity"/>s per <see cref="Chunk"/>.</param>
    /// <param name="archetypeCapacity">The initial capacity for <see cref="Archetypes"/>.</param>
    /// <param name="entityCapacity">The initial capacity for <see cref="Entity"/>s.</param>
    private World(int id, int baseChunkSize, int baseChunkEntityCount, int archetypeCapacity, int entityCapacity)
    {
        Id = id;

        // Mapping.
        GroupToArchetype = new Dictionary<int, Archetype>(archetypeCapacity);

        // Entity stuff.
        Archetypes = new Archetypes(archetypeCapacity);
        EntityInfo = new EntityInfoStorage(baseChunkSize, entityCapacity);
        RecycledIds = new Queue<RecycledEntity>(entityCapacity);

        // Query.
        QueryCache = new Dictionary<QueryDescription, Query>(archetypeCapacity);

        // Multithreading/Jobs.
        JobHandles = new NetStandardList<JobHandle>(Environment.ProcessorCount);
        JobsCache = new List<IJob>(Environment.ProcessorCount);

        // Config
        BaseChunkSize = baseChunkSize;
        BaseChunkEntityCount = baseChunkEntityCount;
    }

    /// <summary>
    ///     The unique <see cref="World"/> ID.
    /// </summary>
    public int Id {  get; }

    /// <summary>
    ///     The amount of <see cref="Entity"/>s currently stored by this <see cref="World"/>.
    /// </summary>
    public int Size {  get; internal set; }

    /// <summary>
    ///     The available <see cref="Entity"/> capacity of this <see cref="World"/>.
    /// </summary>
    public int Capacity {  get; internal set; }

    /// <summary>
    ///     All <see cref="Archetype"/>s that exist in this <see cref="World"/>.
    /// </summary>
    public Archetypes Archetypes {  get; }

    /// <summary>
    ///     Maps an <see cref="Entity"/> to its <see cref="EntityInfo"/> for quick lookup.
    /// </summary>
    internal EntityInfoStorage EntityInfo {  get; }

    /// <summary>
    ///     Stores recycled <see cref="Entity"/> IDs and their last version.
    /// </summary>
    internal Queue<RecycledEntity> RecycledIds {  get; set; }

    /// <summary>
    ///     A cache to map <see cref="QueryDescription"/> to their <see cref="Core.Query"/>, to avoid allocs.
    /// </summary>
    internal Dictionary<QueryDescription, Query> QueryCache {  get; set; }

    /// <summary>
    ///     The <see cref="Chunk"/> size of each <see cref="Archetype"/> in bytes.
    /// <remarks>For the best cache optimisation use values that are divisible by 16Kb.</remarks>
    /// </summary>
    public int BaseChunkSize { get; private set; } = 16_384;

    /// <summary>
    ///     The minimum number of <see cref="Arch.Core.Entity"/>'s that should fit into a <see cref="Chunk"/> within all <see cref="Archetype"/>s.
    ///     On the basis of this, the <see cref="Archetypes"/>s chunk size may increase.
    /// </summary>
    public int BaseChunkEntityCount { get; private set; } = 100;

    /// <summary>
    ///     Returns the next <see cref="Entity"/>, either recycled from <see cref="RecycledIds"/> or newly created.
    /// <param name="entity">The next <see cref="Entity"/> which was either recycled from an <see cref="RecycledEntity"/> or newly created.</param>
    /// </summary>
    /// <remarks>Does not add it to the <see cref="EntityInfo"/> yet.</remarks>
    private void GetOrCreateEntityInternal(out Entity entity)
    {
        var recycle = RecycledIds.TryDequeue(out var recycledId);
        var recycled = recycle ? recycledId : new RecycledEntity(Size, 1);
        entity = new Entity(recycled.Id, Id, recycled.Version);
        Size++;
    }

    /// <summary>
    ///     Destroys/Recycles an <see cref="Entity"/>.
    /// </summary>
    /// <param name="entity">The <see cref="Entity"/> to destroy/recycle.</param>
    /// <remarks>Also removes it from the <see cref="EntityInfo"/>.</remarks>
    private void DestroyEntityInternal(Entity entity)
    {
        var recycledEntity = new RecycledEntity(entity.Id, unchecked(entity.Version + 1));
        RecycledIds.Enqueue(recycledEntity);
        EntityInfo.Remove(entity.Id);
        Size--;
    }

    /// <summary>
    ///     Creates a new <see cref="Entity"/> using its given component structure/<see cref="Archetype"/>.
    ///     Might resize its target <see cref="Archetype"/> and allocate new space if its full.
    /// </summary>
    /// <remarks>
    ///     Causes a structural change.
    /// </remarks>
    /// <param name="types">Its component structure/<see cref="Archetype"/>.</param>
    /// <returns></returns>
    [StructuralChange]
    public Entity Create(params ComponentType[] types)
    {
        return Create((Signature)types);
    }

    // TODO: Find cleaner way to resize the EntityInfo? Let archetype.Create return an amount which is added to Capacity or whatever?
    /// <summary>
    ///     Creates a new <see cref="Entity"/> using its given component structure/<see cref="Archetype"/>.
    ///     Might resize its target <see cref="Archetype"/> and allocate new space if its full.
    /// </summary>
    /// <remarks>
    ///     Causes a structural change.
    /// </remarks>
    /// <param name="types">Its component structure/<see cref="Archetype"/>.</param>
    /// <returns></returns>
    [StructuralChange]
    public Entity Create(in Signature types)
    {
<<<<<<< HEAD
        var entity = CreateNoEvent(types);

        OnEntityCreated(entity);
#if EVENTS
        foreach (ref var type in types)
        {
            OnComponentAdded(entity, type);
        }
#endif

        return entity;
    }

    /// <summary>
    ///     Creates a new <see cref="Entity"/> using its given component structure/<see cref="Archetype"/>.
    ///     Might resize its target <see cref="Archetype"/> and allocate new space if its full.
    /// </summary>
    /// <remarks>
    ///     Causes a structural change.
    /// </remarks>
    /// <param name="types">Its component structure/<see cref="Archetype"/>.</param>
    /// <returns></returns>
    [StructuralChange]
    private Entity CreateNoEvent(in Signature types)
    {
        // Recycle id or increase
        var recycle = RecycledIds.TryDequeue(out var recycledId);
        var recycled = recycle ? recycledId : new RecycledEntity(Size, 1);

=======
>>>>>>> e726ecb5
        // Create new entity and put it to the back of the array
        GetOrCreateEntityInternal(out var entity);

        // Add to archetype & mapping
        var archetype = GetOrCreate(in types);
        var allocatedEntities = archetype.Add(entity, out _, out var slot);

        // Resize map & Array to fit all potential new entities
        Capacity += allocatedEntities;
        EntityInfo.EnsureCapacity(Capacity);

        // Add entity to info storage
<<<<<<< HEAD
        EntityInfo.Add(entity.Id, recycled.Version, archetype, slot);
        Size++;
=======
        EntityInfo.Add(entity.Id, archetype, slot, entity.Version);
        OnEntityCreated(entity);

#if EVENTS
        foreach (ref var type in types)
        {
            OnComponentAdded(entity, type);
        }
#endif
>>>>>>> e726ecb5

        return entity;
    }

    /// <summary>
    ///     Moves an <see cref="Entity"/> from one <see cref="Archetype"/> <see cref="Slot"/> to another.
    /// </summary>
    /// <param name="entity">The <see cref="Entity"/>.</param>
    /// <param name="data">The <see cref="EntityData"/> of the supplied entity.</param>
    /// <param name="source">Its <see cref="Archetype"/>.</param>
    /// <param name="destination">The new <see cref="Archetype"/>.</param>
    /// <param name="destinationSlot">The new <see cref="Slot"/> in which the moved <see cref="Entity"/> will land.</param>
    internal void Move(Entity entity, ref EntityData data, Archetype source, Archetype destination, out Slot destinationSlot)
    {
        // Entity should match the supplied EntityData.
        Debug.Assert(entity == data.Archetype.Entity(ref data.Slot));

        // A common mistake, happening in many cases.
        Debug.Assert(source != destination, "From-Archetype is the same as the To-Archetype. Entities cannot move within the same archetype using this function. Probably an attempt was made to attach already existing components to the entity or to remove non-existing ones.");

        // Copy entity to other archetype
        var slot = data.Slot;
        var allocatedEntities = destination.Add(entity, out _, out destinationSlot);
        Archetype.CopyComponents(source, ref slot, destination, ref destinationSlot);
        source.Remove(slot, out var movedEntity);

        // Update moved entity from the remove
        EntityInfo.Move(movedEntity, slot);

        data.Archetype = destination;
        data.Slot = destinationSlot;

        // Calculate the entity difference between the moved archetypes to allocate more space accordingly.
        Capacity += allocatedEntities;
        EntityInfo.EnsureCapacity(Capacity);
    }

    /// <summary>
    ///     Destroys an <see cref="Entity"/>.
    ///     Might resize its target <see cref="Archetype"/> and release memory.
    /// </summary>
    /// <remarks>
    ///     Causes a structural change.
    /// </remarks>
    /// <param name="entity">The <see cref="Entity"/>.</param>
    [StructuralChange]
    public void Destroy(Entity entity)
    {
        #if EVENTS
        // Raise the OnComponentRemoved event for each component on the entity.
        var arch = GetArchetype(entity);
        foreach (var compType in arch.Signature)
        {
            OnComponentRemoved(entity, compType);
        }
        #endif

        OnEntityDestroyed(entity);

        // Remove from archetype and move other entity to replace its slot
        ref var entityData = ref EntityInfo.GetEntityData(entity.Id);
        entityData.Archetype.Remove(entityData.Slot, out var movedEntityId);
        EntityInfo.Move(movedEntityId, entityData.Slot);

        DestroyEntityInternal(entity);
    }

    /// <summary>
    ///     Creates a <see cref="Core.Query"/> using a <see cref="QueryDescription"/>
    ///     which can be used to iterate over the matching <see cref="Entity"/>s, <see cref="Archetype"/>s and <see cref="Chunk"/>s.
    /// </summary>
    /// <param name="queryDescription">The <see cref="QueryDescription"/> which specifies which components are searched for.</param>
    /// <returns>The generated <see cref="Core.Query"/></returns>
    [MethodImpl(MethodImplOptions.NoInlining)]
    [Pure]
    public Query Query(in QueryDescription queryDescription)
    {
        // Looping over all archetypes, their chunks and their entities.
        var queryCache = QueryCache; // Storing locally to only access the QueryCache once
        if (queryCache.TryGetValue(queryDescription, out var query))
        {
            return query;
        }

        query = new Query(Archetypes, queryDescription);
        queryCache[queryDescription] = query;

        return query;
    }

    /// <summary>
    ///     Counts all <see cref="Entity"/>s that match a <see cref="QueryDescription"/> and returns the number.
    /// </summary>
    /// <param name="queryDescription">The <see cref="QueryDescription"/> which specifies the components or <see cref="Entity"/>s for which to search.</param>
    [Pure]
    public int CountEntities(in QueryDescription queryDescription)
    {
        var counter = 0;
        var query = Query(in queryDescription);
        foreach (var archetype in query.GetArchetypeIterator())
        {
            var entities = archetype.EntityCount;
            counter += entities;
        }

        return counter;
    }

    /// <summary>
    ///     Searches all matching <see cref="Entity"/>s and puts them into the given <see cref="Span{T}"/>.
    /// </summary>
    /// <param name="queryDescription">The <see cref="QueryDescription"/> which specifies the components or <see cref="Entity"/>s for which to search.</param>
    /// <param name="list">The <see cref="Span{T}"/> receiving the found <see cref="Entity"/>s.</param>
    /// <param name="start">The start index inside the <see cref="Span{T}"/>. Default is 0.</param>
    public void GetEntities(in QueryDescription queryDescription, Span<Entity> list, int start = 0)
    {
        var index = 0;
        var query = Query(in queryDescription);
        foreach (ref var chunk in query)
        {
            ref var entityFirstElement = ref chunk.Entity(0);
            foreach (var entityIndex in chunk)
            {
                var entity = Unsafe.Add(ref entityFirstElement, entityIndex);
                list[start + index] = entity;
                index++;
            }
        }
    }

    /// <summary>
    ///     Searches all matching <see cref="Archetype"/>s and puts them into the given <see cref="IList{T}"/>.
    /// </summary>
    /// <param name="queryDescription">The <see cref="QueryDescription"/> which specifies the components for which to search.</param>
    /// <param name="archetypes">The <see cref="Span{T}"/> receiving <see cref="Archetype"/>s containing <see cref="Entity"/>s with the matching components.</param>
    /// <param name="start">The start index inside the <see cref="Span{T}"/>. Default is 0.</param>
    public void GetArchetypes(in QueryDescription queryDescription, Span<Archetype> archetypes, int start = 0)
    {
        var index = 0;
        var query = Query(in queryDescription);
        foreach (var archetype in query.GetArchetypeIterator())
        {
            archetypes[start + index] = archetype;
            index++;
        }
    }

    /// <summary>
    ///     Searches all matching <see cref="Chunk"/>s and put them into the given <see cref="IList{T}"/>.
    /// </summary>
    /// <param name="queryDescription">The <see cref="QueryDescription"/> which specifies which components are searched for.</param>
    /// <param name="chunks">The <see cref="Span{T}"/> receiving <see cref="Chunk"/>s containing <see cref="Entity"/>s with the matching components.</param>
    /// <param name="start">The start index inside the <see cref="Span{T}"/>. Default is 0.</param>
    public void GetChunks(in QueryDescription queryDescription, Span<Chunk> chunks, int start = 0)
    {
        var index = 0;
        var query = Query(in queryDescription);
        foreach (ref var chunk in query)
        {
            chunks[start + index] = chunk;
            index++;
        }
    }

    /// <summary>
    ///     Creates and returns a new <see cref="Enumerator{T}"/> instance to iterate over all <see cref="Archetype"/>s.
    /// </summary>
    /// <returns>A new <see cref="Enumerator{T}"/> instance.</returns>
    [Pure]
    public Enumerator<Archetype> GetEnumerator()
    {
        return new Enumerator<Archetype>(Archetypes.AsSpan());
    }


    /// <summary>
    ///     Clears or resets this <see cref="World"/> instance. Will drop used <see cref="Archetypes"/> and therefore release some memory to the garbage collector.
    /// </summary>
    /// <remarks>
    ///     Causes a structural change.
    /// </remarks>
    [StructuralChange]
    public void Clear()
    {
        Capacity = 0;
        Size = 0;

        // Clear
        RecycledIds.Clear();
        JobHandles.Clear();
        GroupToArchetype.Clear();
        EntityInfo.Clear();
        QueryCache.Clear();
        Archetypes.Clear();
    }

    /// <summary>
    ///     Disposes this <see cref="World"/> instance and removes it from the static <see cref="Worlds"/> list.
    /// </summary>
    /// <remarks>
    ///     Causes a structural change.
    /// </remarks>
    [StructuralChange]
    public void Dispose()
    {
        Dispose(true);
        GC.SuppressFinalize(this);
    }

    /// <summary>
    ///     Implementation of the dispose pattern.
    /// </summary>
    /// <param name="disposing"></param>
    protected virtual void Dispose(bool disposing)
    {
        if (_isDisposed)
        {
            return;
        }

        _isDisposed = true;
        var world = this;
#if !PURE_ECS
        lock (Worlds)
        {
            Worlds[world.Id] = null!;
            RecycledWorldIds.Enqueue(world.Id);
            Interlocked.Decrement(ref worldSizeUnsafe);
        }
#endif

        world.Capacity = 0;
        world.Size = 0;

        // Dispose
        world.JobHandles.Clear();
        world.GroupToArchetype.Clear();
        world.RecycledIds.Clear();
        world.QueryCache.Clear();
        world.Archetypes.Clear();
    }

    // It fails the WorldRecycle test.
    //~World()
    //{
    //    Dispose(false);
    //}

    /// <summary>
    ///     Converts this <see cref="World"/> to a human-readable <c>string</c>.
    /// </summary>
    /// <returns>A <c>string</c>.</returns>
    [Pure]
    public override string ToString()
    {
        return $"{GetType().Name} {{ {nameof(Id)} = {Id}, {nameof(Capacity)} = {Capacity}, {nameof(Size)} = {Size} }}";
    }

    /// <summary>
    ///     Create a copy of the given entity.
    /// </summary>
    public Entity Duplicate(Entity sourceEntity)
    {
        Debug.Assert(IsAlive(sourceEntity));
        Archetype archetype = GetArchetype(sourceEntity);
        Entity destinationEntity = CreateNoEvent(archetype.Signature);
        EntitySlot fromIndex = EntityInfo.GetEntitySlot(sourceEntity.Id);
        EntitySlot destinationIndex = EntityInfo.GetEntitySlot(destinationEntity.Id);
        ref Chunk fromChunk = ref archetype.GetChunk(fromIndex.Slot.ChunkIndex);
        ref Chunk toChunk = ref archetype.GetChunk(destinationIndex.Slot.ChunkIndex);
        for (int i = 0; i < fromChunk.Components.Length; ++i)
        {
            Array fromArray = fromChunk.Components[i];
            Array toArray = toChunk.Components[i];
            Array.Copy(fromArray, fromIndex.Slot.Index, toArray, destinationIndex.Slot.Index, 1);
        }

        OnEntityCreated(sourceEntity);
#if EVENTS
        foreach (var type in archetype.Types)
        {
            OnComponentAdded(sourceEntity, type);
        }
#endif

        return destinationEntity;
    }

    /// <summary>
    ///     Create n copies of the given entity.
    /// </summary>
    public void DuplicateN(Entity sourceEntity, int n, Span<Entity> outputSpan)
    {
        Debug.Assert(IsAlive(sourceEntity));
        Debug.Assert(n > 0);
        Debug.Assert(n <= outputSpan.Length);
        // Note: this could be optimised by getting the chunks and using
        // Array.Fill(), assuming we could guarantee writing to the end of the
        // chunk.
        for (int i = 0; i < n; ++i)
        {
            outputSpan[i] = Duplicate(sourceEntity);
        }
    }

    /// <summary>
    ///     Create n copies of the given entity, where n is outputSpan.Length.
    /// </summary>
    public void DuplicateN(Entity sourceEntity, Span<Entity> outputSpan)
    {
        Debug.Assert(IsAlive(sourceEntity));
        DuplicateN(sourceEntity, outputSpan.Length, outputSpan);
    }
}

#endregion

// Archetype management of the world
#region Archetypes

public partial class World
{
    /// <summary>
    ///     Maps a <see cref="Components"/> hash to its <see cref="Archetype"/>.
    /// </summary>
    internal Dictionary<int, Archetype> GroupToArchetype {  get; set; }

        /// <summary>
    ///     Ensures the capacity of a specific <see cref="Archetype"/> determined by the <see cref="Signature"/>.
    /// </summary>
    /// <param name="signature">The <see cref="Signature"/>.</param>
    /// <param name="amount">The amount of <see cref="Entity"/>s that should fit in there.</param>
    /// <returns>The <see cref="Archetype"/> where the capacity was ensured.</returns>
    public Archetype EnsureCapacity(in Signature signature, int amount)
    {
        // Ensure size of archetype
        var archetype = GetOrCreate(signature);
        Capacity -= archetype.EntityCapacity;     // Reduce capacity, in case the previous capacity was already included, ensures more and more till memory leak
        archetype.EnsureEntityCapacity(archetype.EntityCount + amount);

        // Ensure size of world
        var requiredCapacity = Capacity + archetype.EntityCapacity;
        EntityInfo.EnsureCapacity(requiredCapacity);
        Capacity = requiredCapacity;

        return archetype;
    }

    /// <summary>
    ///     Ensures the capacity of a specific <see cref="Archetype"/> determined by the <see cref="Signature"/>.
    /// </summary>
    /// <param name="amount">The amount of <see cref="Entity"/>s that should fit in there.</param>
    /// <returns>The <see cref="Archetype"/> where the capacity was ensured.</returns>
    public Archetype EnsureCapacity<T>(int amount)
    {
        return EnsureCapacity(in Component<T>.Signature, amount);
    }

        /// <summary>
    ///     Returns an <see cref="Archetype"/> based on its components. If it does not exist, it will be created.
    /// </summary>
    /// <param name="signature">Its <see cref="ComponentType"/>s.</param>
    /// <returns>An existing or new <see cref="Archetype"/>.</returns>
    internal Archetype GetOrCreate(in Signature signature)
    {
        var hashCode = signature.GetHashCode();
        if (TryGetArchetype(hashCode, out var archetype))
        {
            return archetype;
        }

        // Create archetype
        archetype = new Archetype(signature, BaseChunkSize, BaseChunkEntityCount);

        GroupToArchetype[hashCode] = archetype;
        Archetypes.Add(archetype);

        // Archetypes always allocate one single chunk upon construction
        Capacity += archetype.EntitiesPerChunk;
        EntityInfo.EnsureCapacity(Capacity);

        return archetype;
    }

    /// <summary>
    ///     Tries to find an <see cref="Archetype"/> by the hash of its components.
    /// </summary>
    /// <param name="hash">Its hash.</param>
    /// <param name="archetype">The found <see cref="Archetype"/>.</param>
    /// <returns>True if found, otherwise false.</returns>
    [Pure]
    internal bool TryGetArchetype(int hash, [MaybeNullWhen(false)] out Archetype archetype)
    {
        return GroupToArchetype.TryGetValue(hash, out archetype);
    }

    /// <summary>
    ///     Tries to find an <see cref="Archetype"/> by a provided <see cref="Signature"/>.
    /// </summary>
    /// <param name="signature">Its <see cref="Signature"/>.</param>
    /// <param name="archetype">The found <see cref="Archetype"/>.</param>
    /// <returns>True if found, otherwise false.</returns>
    [Pure]
    public bool TryGetArchetype(in Signature signature, [MaybeNullWhen(false)] out Archetype archetype)
    {
        return TryGetArchetype(signature.GetHashCode(), out archetype);
    }

    /// <summary>
    ///     Destroys the passed <see cref="Archetype"/> and removes it from this <see cref="World"/>.
    /// </summary>
    /// <param name="archetype">The <see cref="Archetype"/> to destroy.</param>
    internal void DestroyArchetype(Archetype archetype)
    {
        var hash = Component.GetHashCode(archetype.Signature);
        Archetypes.Remove(archetype);
        GroupToArchetype.Remove(hash);

        // Remove archetype from other archetypes edges.
        foreach (var otherArchetype in this)
        {
            otherArchetype.RemoveEdge(archetype);
        }

        archetype.Clear();
        Capacity -= archetype.EntitiesPerChunk;
    }

    /// <summary>
    ///     Trims this <see cref="World"/> instance and releases unused memory.
    ///     Should not be called every single update or frame.
    ///     One single <see cref="Chunk"/> from each <see cref="Archetype"/> is spared.
    /// </summary>
    /// <remarks>
    ///     Causes a structural change.
    /// </remarks>
    [StructuralChange]
    public void TrimExcess()
    {
        Capacity = 0;

        // Trim entity info and archetypes
        EntityInfo.TrimExcess();
        for (var index = Archetypes.Count - 1; index >= 0; index--)
        {
            // Remove empty archetypes.
            var archetype = Archetypes[index];
            if (archetype.EntityCount == 0)
            {
                Capacity += archetype.EntitiesPerChunk; // Since the destruction substracts that amount, add it before due to the way we calculate the new capacity.
                DestroyArchetype(archetype);
                continue;
            }

            archetype.TrimExcess();
            Capacity += archetype.EntityCapacity;
        }

        // Traverse recycled ids and remove all that are higher than the current capacity.
        // If we do not do this, a new entity might get a id higher than the entityinfo array which causes it to go out of bounds.
        RecycledIds = new Queue<RecycledEntity>(
            RecycledIds.Where(entity => entity.Id < Capacity)
        );
    }
}

#endregion

// Queries
#region Queries

public partial class World
{
    /// <summary>
    ///     Searches all matching <see cref="Entity"/>s by a <see cref="QueryDescription"/> and calls the passed <see cref="ForEach"/>.
    /// </summary>
    /// <param name="queryDescription">The <see cref="QueryDescription"/> which specifies which <see cref="Entity"/>s are searched for.</param>
    /// <param name="forEntity">The <see cref="ForEach"/> delegate.</param>
    public void Query(in QueryDescription queryDescription, ForEach forEntity)
    {
        var query = Query(in queryDescription);
        foreach (ref var chunk in query)
        {
            ref var entityLastElement = ref chunk.Entity(0);
            foreach (var entityIndex in chunk)
            {
                var entity = Unsafe.Add(ref entityLastElement, entityIndex);
                forEntity(entity);
            }
        }
    }

    /// <summary>
    ///     Searches all matching <see cref="Entity"/>s by a <see cref="QueryDescription"/> and calls the <see cref="IForEach"/> struct.
    ///     Inlines the call and is therefore faster than normal queries.
    /// </summary>
    /// <typeparam name="T">A struct implementation of the <see cref="IForEach"/> interface which is called on each <see cref="Entity"/> found.</typeparam>
    /// <param name="queryDescription">The <see cref="QueryDescription"/> which specifies the <see cref="Entity"/>s for which to search.</param>
    public void InlineQuery<T>(in QueryDescription queryDescription) where T : struct, IForEach
    {
        var t = new T();

        var query = Query(in queryDescription);
        foreach (ref var chunk in query)
        {
            ref var entityFirstElement = ref chunk.Entity(0);
            foreach (var entityIndex in chunk)
            {
                var entity = Unsafe.Add(ref entityFirstElement, entityIndex);
                t.Update(entity);
            }
        }
    }

    /// <summary>
    ///     Searches all matching <see cref="Entity"/>s by a <see cref="QueryDescription"/> and calls the passed <see cref="IForEach"/> struct.
    ///     Inlines the call and is therefore faster than normal queries.
    /// </summary>
    /// <typeparam name="T">A struct implementation of the <see cref="IForEach"/> interface which is called on each <see cref="Entity"/> found.</typeparam>
    /// <param name="queryDescription">The <see cref="QueryDescription"/> which specifies the <see cref="Entity"/>s for which to search.</param>
    /// <param name="iForEach">The struct instance of the generic type being invoked.</param>
    public void InlineQuery<T>(in QueryDescription queryDescription, ref T iForEach) where T : struct, IForEach
    {
        var query = Query(in queryDescription);
        foreach (ref var chunk in query)
        {
            ref var entityFirstElement = ref chunk.Entity(0);
            foreach (var entityIndex in chunk)
            {
                var entity = Unsafe.Add(ref entityFirstElement, entityIndex);
                iForEach.Update(entity);
            }
        }
    }
}

#endregion

// Batch query operations
#region Batch Query Operations

public partial class World
{
    /// <summary>
    ///     An efficient method to destroy all <see cref="Entity"/>s matching a <see cref="QueryDescription"/>.
    ///     No <see cref="Entity"/>s are recopied which is much faster.
    /// </summary>
    /// <remarks>
    ///     Causes a structural change.
    /// </remarks>
    /// <param name="queryDescription">The <see cref="QueryDescription"/> which specifies which <see cref="Entity"/>s will be destroyed.</param>
    [StructuralChange]
    public void Destroy(in QueryDescription queryDescription)
    {
        var query = Query(in queryDescription);
        foreach (var archetype in query.GetArchetypeIterator())
        {
            // Size -= archetype.EntityCount; Commented since DestroyEntity already does Size--
            foreach (ref var chunk in archetype)
            {
                ref var entityFirstElement = ref chunk.Entity(0);
                foreach (var index in chunk)
                {
                    var entity = Unsafe.Add(ref entityFirstElement, index);

                    #if EVENTS
                    // Raise the OnComponentRemoved event for each component on the entity.
                    var arch = GetArchetype(entity);
                    foreach (var compType in arch.Signature)
                    {
                        OnComponentRemoved(entity, compType);
                    }
                    #endif

                    OnEntityDestroyed(entity);
                    DestroyEntityInternal(entity);
                }

                chunk.Clear();
            }

            archetype.Clear();
        }
    }

    /// <summary>
    ///     An efficient method to set one component for all <see cref="Entity"/>s matching a <see cref="QueryDescription"/>.
    ///     No <see cref="Entity"/> lookups which makes it as fast as a inline query.
    /// </summary>
    /// <param name="queryDescription">The <see cref="QueryDescription"/> which specifies which <see cref="Entity"/>s will be targeted.</param>
    /// <param name="value">The value of the component to set.</param>
    public void Set<T>(in QueryDescription queryDescription, in T? value = default)
    {
        var query = Query(in queryDescription);
        foreach (ref var chunk in query)
        {
            ref var componentFirstElement = ref chunk.GetFirst<T>();
            foreach (var index in chunk)
            {
                ref var component = ref Unsafe.Add(ref componentFirstElement, index);
                component = value;
#if EVENTS
                ref var entity = ref chunk.Entity(index);
                OnComponentSet<T>(entity);
#endif
            }
        }
    }

    /// <summary>
    ///     An efficient method to add one component to all <see cref="Entity"/>s matching a <see cref="QueryDescription"/>.
    ///     No <see cref="Entity"/>s are recopied which is much faster.
    /// </summary>
    /// <remarks>
    ///     Causes a structural change.
    /// </remarks>
    /// <param name="queryDescription">The <see cref="QueryDescription"/> which specifies which <see cref="Entity"/>s will be targeted.</param>
    /// <param name="component">The value of the component to add.</param>
    [SkipLocalsInit]
    [StructuralChange]
    public void Add<T>(in QueryDescription queryDescription, in T? component = default)
    {
        // BitSet to stack/span bitset, size big enough to contain ALL registered components.
        Span<uint> stack = stackalloc uint[BitSet.RequiredLength(ComponentRegistry.Size)];

        var query = Query(in queryDescription);
        foreach (var archetype in query.GetArchetypeIterator())
        {
            // Archetype with T shouldnt be skipped to prevent undefined behaviour.
            if (archetype.EntityCount == 0 || archetype.Has<T>())
            {
                continue;
            }

            // Create local bitset on the stack and set bits to get a new fitting bitset of the new archetype.
            archetype.BitSet.AsSpan(stack);
            var spanBitSet = new SpanBitSet(stack);
            spanBitSet.SetBit(Component<T>.ComponentType.Id);

            // Get or create new archetype.
            if (!TryGetArchetype(spanBitSet.GetHashCode(), out var newArchetype))
            {
                var newSignature = Signature.Add(archetype.Signature, Component<T>.Signature);
                newArchetype = GetOrCreate(newSignature);
            }

            // Get last slots before copy, for updating entityinfo later
            var archetypeSlot = archetype.CurrentSlot;
            var newArchetypeLastSlot = newArchetype.CurrentSlot;
            Slot.Shift(ref newArchetypeLastSlot, newArchetype.EntitiesPerChunk);
            EntityInfo.Shift(archetype, archetypeSlot, newArchetype, newArchetypeLastSlot);

            // Copy, Set and clear
            var oldCapacity = newArchetype.EntityCapacity;
            Archetype.Copy(archetype, newArchetype);
            var lastSlot = newArchetype.CurrentSlot;
            newArchetype.SetRange(in lastSlot, in newArchetypeLastSlot, in component);
            archetype.Clear();

            // Adjust capacity since the new archetype may have changed in size
            Capacity += newArchetype.EntityCapacity - oldCapacity;
            OnComponentAdded<T>(newArchetype);
        }

        EntityInfo.EnsureCapacity(Capacity);
    }

    /// <summary>
    ///     An efficient method to remove one component from <see cref="Entity"/>s matching a <see cref="QueryDescription"/>.
    ///     No <see cref="Entity"/>s are recopied which is much faster.
    /// </summary>
    /// <remarks>
    ///     Causes a structural change.
    /// </remarks>
    /// <param name="queryDescription">The <see cref="QueryDescription"/> which specifies which <see cref="Entity"/>s will be targeted.</param>
    [SkipLocalsInit]
    [StructuralChange]
    public void Remove<T>(in QueryDescription queryDescription)
    {
        // BitSet to stack/span bitset, size big enough to contain ALL registered components.
        Span<uint> stack = stackalloc uint[BitSet.RequiredLength(ComponentRegistry.Size)];

        var query = Query(in queryDescription);
        foreach (var archetype in query.GetArchetypeIterator())
        {
            // Archetype without T shouldnt be skipped to prevent undefined behaviour.
            if (archetype.EntityCount <= 0 || !archetype.Has<T>())
            {
                continue;
            }

            // Create local bitset on the stack and set bits to get a new fitting bitset of the new archetype.
            var bitSet = archetype.BitSet;
            var spanBitSet = new SpanBitSet(bitSet.AsSpan(stack));
            spanBitSet.ClearBit(Component<T>.ComponentType.Id);

            // Get or create new archetype.
            if (!TryGetArchetype(spanBitSet.GetHashCode(), out var newArchetype))
            {
                var newSignature = Signature.Remove(archetype.Signature, Component<T>.Signature);
                newArchetype = GetOrCreate(newSignature);
            }

            OnComponentRemoved<T>(archetype);

            // Get last slots before copy, for updating entityinfo later
            var archetypeSlot = archetype.CurrentSlot;
            var newArchetypeLastSlot = newArchetype.CurrentSlot;
            Slot.Shift(ref newArchetypeLastSlot, newArchetype.EntitiesPerChunk);
            EntityInfo.Shift(archetype, archetypeSlot, newArchetype, newArchetypeLastSlot);

            // Copy and track capacity difference
            var oldCapacity = newArchetype.EntityCapacity;
            Archetype.Copy(archetype, newArchetype);
            archetype.Clear();

            // Adjust capacity since the new archetype may have changed in size
            Capacity += newArchetype.EntityCapacity - oldCapacity;
        }

        EntityInfo.EnsureCapacity(Capacity);
    }
}

#endregion

// Set, get and has
#region Accessors

public partial class World
{
    /// <summary>
    ///     Creates <see cref="Entity"/>s with <see cref="EntityData"/> in the given  <see cref="Archetype"/> without them already being added to the  <see cref="Archetype"/>.
    ///     They effectively point to slots in the  <see cref="Archetype"/>, but are not yet part of it.
    /// </summary>
    /// <param name="archetype">The <see cref="Archetype"/>.</param>
    /// <param name="entities">The <see cref="Span{T}"/> of <see cref="Entity"/>s where the entities will be written to.</param>
    /// <param name="entityData">The <see cref="Span{T}"/> of <see cref="EntityData"/> where the <see cref="EntityData"/>s will be written to.</param>
    /// <param name="amount">The amount of <see cref="Entity"/> to create.</param>
    internal void GetOrCreateEntitiesInternal(Archetype archetype, Span<Entity> entities, Span<EntityData> entityData, int amount)
    {
        // Rent array
        using var slotArray = Pool<Slot>.Rent(amount);
        var slots = slotArray.AsSpan();

        // Get slots for entities and put them into the lists
        Archetype.GetNextSlots(archetype, slots, amount);
        for(var index = 0; index < amount; index++)
        {
            GetOrCreateEntityInternal(out var entity);
            entities[index] = entity;
            entityData[index] = new EntityData(archetype, slots[index], entity.Version);
        }
    }

    /// <summary>
    ///     Adds <see cref="Entity"/> with their <see cref="EntityData"/> to the <see cref="EntityInfo"/>.
    /// </summary>
    /// <param name="entities">The <see cref="Entity"/>s.</param>
    /// <param name="entityData">The <see cref="EntityData"/>.</param>
    /// <param name="amount">The amount.</param>
    internal void AddEntityData(Span<Entity> entities, Span<EntityData> entityData, int amount)
    {
        // Transfer entity and data into the EntityInfo
        var existingEntityData = EntityInfo.EntityData;
        for (var index = 0; index < amount; index++)
        {
            var entity = entities[index];
            ref var data = ref entityData[index];
            existingEntityData.Add(entity.Id, in data);
        }
    }

    // TODO: Add entity creation event
    /// <summary>
    ///     Creates a set of <see cref="Entity"/>s of a certain <see cref="Signature"/> with default values and writes them into a desired <see cref="createdEntities"/>.
    /// </summary>
    /// <param name="createdEntities">An <see cref="Span{T}"/> with enough capacity to write all created <see cref="Entity"/>s into.</param>
    /// <param name="signature">The <see cref="Signature"/> each created entity will have.</param>
    /// <param name="amount">The amount of <see cref="Entity"/>s to create.</param>
    [StructuralChange]
    public void Create(Span<Entity> createdEntities, in Signature signature, int amount)
    {
        var archetype = EnsureCapacity(in signature, amount);

        // Rent arrays
        using var entityDataArray = Pool<EntityData>.Rent(amount);
        var entityData = entityDataArray.AsSpan();

        // Create entities
        GetOrCreateEntitiesInternal(archetype, createdEntities, entityData, amount);
        archetype.AddAll(createdEntities, amount);

        // Add entities to entityinfo
        AddEntityData(createdEntities, entityData, amount);
    }

    /// <summary>
    ///     Creates a set of <see cref="Entity"/> with the desired structure and components.
    /// </summary>
    /// <param name="amount">The amount of <see cref="Entity"/>s to create.</param>
    /// <param name="cmp">The component.</param>
    /// <typeparam name="T">The component type.</typeparam>
    [StructuralChange]
    public void Create<T>(int amount, in T? cmp = default)
    {
        var archetype = EnsureCapacity<T>(amount);

        // Prepare entities, slots and data
        using var entityArray =  Pool<Entity>.Rent(amount);
        using var entityDataArray =  Pool<EntityData>.Rent(amount);
        var entities = entityArray.AsSpan();
        var entityData = entityDataArray.AsSpan();

        // Create entities
        GetOrCreateEntitiesInternal(archetype, entities, entityData, amount);
        archetype.AddAll(entities, amount);

        // Fill entities
        var firstSlot = entityData[0].Slot;
        var lastSlot = entityData[amount - 1].Slot;
        archetype.SetRange(in firstSlot, in lastSlot, cmp);

        // Add entities to entityinfo
        AddEntityData(entities, entityData, amount);
    }

    /// <summary>
    ///     Sets or replaces a component for an <see cref="Entity"/>.
    /// </summary>
    /// <typeparam name="T">The component type.</typeparam>
    /// <param name="entity">The <see cref="Entity"/>.</param>
    /// <param name="component">The instance, optional.</param>
    public void Set<T>(Entity entity, in T? component = default)
    {
        var entitySlot = EntityInfo.GetEntityData(entity.Id);
        var slot = entitySlot.Slot;
        var archetype = entitySlot.Archetype;
        archetype.Set(ref slot, in component);
        OnComponentSet<T>(entity);
    }

    /// <summary>
    ///     Checks if an <see cref="Entity"/> has a certain component.
    /// </summary>
    /// <typeparam name="T">The component type.</typeparam>
    /// <param name="entity">The <see cref="Entity"/>.</param>
    /// <returns>True if it has the desired component, otherwise false.</returns>
    [Pure]
    public bool Has<T>(Entity entity)
    {
        var archetype = EntityInfo.GetArchetype(entity.Id);
        return archetype.Has<T>();
    }

    /// <summary>
    ///     Returns a reference to the <typeparamref name="T"/> component of an <see cref="Entity"/>.
    /// </summary>
    /// <typeparam name="T">The component type.</typeparam>
    /// <param name="entity">The <see cref="Entity"/>.</param>
    /// <returns>A reference to the <typeparamref name="T"/> component.</returns>
    [Pure]
    public ref T Get<T>(Entity entity)
    {
        var entitySlot = EntityInfo.GetEntityData(entity.Id);
        var slot = entitySlot.Slot;
        var archetype = entitySlot.Archetype;
        return ref archetype.Get<T>(ref slot);
    }

    /// <summary>
    ///     Tries to return a reference to the component of an <see cref="Entity"/>.
    ///     Will copy the component if its a struct.
    /// </summary>
    /// <typeparam name="T">The component type.</typeparam>
    /// <param name="entity">The <see cref="Entity"/>.</param>
    /// <param name="component">The found component.</param>
    /// <returns>True if it exists, otherwise false.</returns>
    [Pure]
    public bool TryGet<T>(Entity entity, out T? component)
    {
        var slot = EntityInfo.GetEntityData(entity.Id);
        if (!slot.Archetype.TryIndex<T>(out int compIndex))
        {
            component = default;
            return false;
        }

        ref var chunk = ref slot.Archetype.GetChunk(slot.Slot.ChunkIndex);
        Debug.Assert(compIndex != -1 && compIndex < chunk.Components.Length, $"Index is out of bounds, component {typeof(T)} with id {compIndex} does not exist in this archetype.");

        var array = Unsafe.As<T[]>(chunk.Components.DangerousGetReferenceAt(compIndex));
        component = array[slot.Slot.Index];
        return true;
    }

    /// <summary>
    ///     Tries to return a reference to the component of an <see cref="Entity"/>.
    /// </summary>
    /// <typeparam name="T">The component type.</typeparam>
    /// <param name="entity">The <see cref="Entity"/>.</param>
    /// <param name="exists">True if it exists, otherwise false.</param>
    /// <returns>A reference to the component.</returns>
    [Pure]
    public ref T TryGetRef<T>(Entity entity, out bool exists)
    {
        var slot = EntityInfo.GetEntityData(entity.Id);

        if (!slot.Archetype.TryIndex<T>(out int compIndex))
        {
            exists = false;
            return ref Unsafe.NullRef<T>();
        }

        exists = true;
        ref var chunk = ref slot.Archetype.GetChunk(slot.Slot.ChunkIndex);
        Debug.Assert(compIndex != -1 && compIndex < chunk.Components.Length, $"Index is out of bounds, component {typeof(T)} with id {compIndex} does not exist in this archetype.");

        var array = Unsafe.As<T[]>(chunk.Components.DangerousGetReferenceAt(compIndex));
        return ref array[slot.Slot.Index];
    }

    /// <summary>
    ///     Ensures the existence of an component on an <see cref="Entity"/>.
    /// </summary>
    /// <remarks>
    ///     Causes a structural change.
    /// </remarks>
    /// <typeparam name="T">The component type.</typeparam>
    /// <param name="entity">The <see cref="Entity"/>.</param>
    /// <param name="component">The component value used if its being added.</param>
    /// <returns>A reference to the component.</returns>
    [StructuralChange]
    public ref T AddOrGet<T>(Entity entity, T? component = default)
    {
        ref T cmp = ref TryGetRef<T>(entity, out var exists);
        if (exists)
        {
            return ref cmp;
        }

        Add(entity, component);
        return ref Get<T>(entity);
    }

    /// <summary>
    ///     Adds a new component to the <see cref="Entity"/> and moves it to the new <see cref="Archetype"/>.
    /// </summary>
    /// <remarks>
    ///     Causes a structural change.
    /// </remarks>
    /// <param name="entity">The <see cref="Entity"/>.</param>
    /// <param name="newArchetype">The <see cref="Entity"/>'s new <see cref="Archetype"/>.</param>
    /// <param name="slot">The new <see cref="Slot"/> in which the moved <see cref="Entity"/> will land.</param>
    /// <typeparam name="T">The component type.</typeparam>
    [SkipLocalsInit]
    [StructuralChange]
    internal void Add<T>(Entity entity, out Archetype newArchetype, out Slot slot)
    {
        ref var data = ref EntityInfo.EntityData[entity.Id];
        var oldArchetype = data.Archetype;
        var type = Component<T>.ComponentType;
        newArchetype = GetOrCreateArchetypeByAddEdge(in type, oldArchetype);

        Move(entity, ref data, oldArchetype, newArchetype, out slot);
    }

    /// <summary>
    ///     Adds a new component to the <see cref="Entity"/> and moves it to the new <see cref="Archetype"/>.
    /// </summary>
    /// <remarks>
    ///     Causes a structural change.
    /// </remarks>
    /// <param name="entity">The <see cref="Entity"/>.</param>
    /// <typeparam name="T">The component type.</typeparam>
    [SkipLocalsInit]
    [StructuralChange]
    public void Add<T>(Entity entity)
    {
        Add<T>(entity, out _, out _);
        OnComponentAdded<T>(entity);
    }

    /// <summary>
    ///     Adds a new component to the <see cref="Entity"/> and moves it to the new <see cref="Archetype"/>.
    /// </summary>
    /// <remarks>
    ///     Causes a structural change.
    /// </remarks>
    /// <param name="entity">The <see cref="Entity"/>.</param>
    /// <typeparam name="T">The component type.</typeparam>
    /// <param name="component">The component instance.</param>
    [SkipLocalsInit]
    [StructuralChange]
    public void Add<T>(Entity entity, in T component)
    {
        Add<T>(entity, out var newArchetype, out var slot);
        newArchetype.Set(ref slot, component);
        OnComponentAdded<T>(entity);
    }

    /// <summary>
    ///     Removes an component from an <see cref="Entity"/> and moves it to a different <see cref="Archetype"/>.
    /// </summary>
    /// <remarks>
    ///     Causes a structural change.
    /// </remarks>
    /// <typeparam name="T">The component type.</typeparam>
    /// <param name="entity">The <see cref="Entity"/>.</param>
    [SkipLocalsInit]
    [StructuralChange]
    public void Remove<T>(Entity entity)
    {
        ref var data = ref EntityInfo.EntityData[entity.Id];
        var oldArchetype = data.Archetype;

        var type = Component<T>.ComponentType;
        var newArchetype = GetOrCreateArchetypeByRemoveEdge(in type, oldArchetype);

        OnComponentRemoved<T>(entity);
        Move(entity, ref data, oldArchetype, newArchetype, out _);
    }
}

#endregion

// Set & Get & Has non generic
#region Non-Generic Accessors

public partial class World
{

    /// <summary>
    ///     Sets or replaces a component for an <see cref="Entity"/>.
    /// </summary>
    /// <param name="entity">The <see cref="Entity"/>.</param>
    /// <param name="component">The component.</param>

    public void Set(Entity entity, object component)
    {
        var entitySlot = EntityInfo.GetEntityData(entity.Id);
        entitySlot.Archetype.Set(ref entitySlot.Slot, component);
        OnComponentSet(entity, component);
    }

    /// <summary>
    ///     Sets or replaces a <see cref="Span{T}"/> of components for an <see cref="Entity"/>.
    /// </summary>
    /// <param name="entity">The <see cref="Entity"/>.</param>
    /// <param name="components">The <see cref="Span{T}"/> of components.</param>

    public void SetRange(Entity entity, Span<object> components)
    {
        var entitySlot = EntityInfo.GetEntityData(entity.Id);
        foreach (var cmp in components)
        {
            entitySlot.Archetype.Set(ref entitySlot.Slot, cmp);
            OnComponentSet(entity, cmp);
        }
    }

    /// <summary>
    ///     Checks if an <see cref="Entity"/> has a certain component.
    /// </summary>
    /// <param name="entity">The <see cref="Entity"/>.</param>
    /// <param name="type">The component <see cref="ComponentType"/>.</param>
    /// <returns>True if it has the desired component, otherwise false.</returns>

    [Pure]
    public bool Has(Entity entity, ComponentType type)
    {
        var archetype = EntityInfo.GetArchetype(entity.Id);
        return archetype.Has(type);
    }

    /// <summary>
    ///     Checks if an <see cref="Entity"/> has a certain component.
    /// </summary>
    /// <param name="entity">The <see cref="Entity"/>.</param>
    /// <param name="types">The component <see cref="ComponentType"/>.</param>
    /// <returns>True if it has the desired component, otherwise false.</returns>

    [Pure]
    public bool HasRange(Entity entity, Span<ComponentType> types)
    {
        var archetype = EntityInfo.GetArchetype(entity.Id);
        foreach (var type in types)
        {
            if (!archetype.Has(type))
            {
                return false;
            }
        }

        return true;
    }

    /// <summary>
    ///     Returns a reference to the component of an <see cref="Entity"/>.
    /// </summary>
    /// <param name="entity">The <see cref="Entity"/>.</param>
    /// <param name="type">The component <see cref="ComponentType"/>.</param>
    /// <returns>A reference to the component.</returns>

    [Pure]
    public object? Get(Entity entity, ComponentType type)
    {
        var entitySlot = EntityInfo.GetEntityData(entity.Id);
        return entitySlot.Archetype.Get(ref entitySlot.Slot, type);
    }

    /// <summary>
    ///     Returns an array of components of an <see cref="Entity"/>.
    /// </summary>
    /// <param name="entity">The <see cref="Entity"/>.</param>
    /// <param name="types">The component <see cref="ComponentType"/> as a <see cref="Span{T}"/>.</param>
    /// <returns>A reference to the component.</returns>

    [Pure]
    public object?[] GetRange(Entity entity, Span<ComponentType> types)
    {
        var entitySlot = EntityInfo.GetEntityData(entity.Id);
        var array = new object?[types.Length];
        for (var index = 0; index < types.Length; index++)
        {
            var type = types[index];
            array[index] = entitySlot.Archetype.Get(ref entitySlot.Slot, type);
        }

        return array;
    }

    /// <summary>
    ///     Outputs the components of an <see cref="Entity"/>.
    /// </summary>
    /// <param name="entity">The <see cref="Entity"/>.</param>
    /// <param name="types">The component <see cref="ComponentType"/>.</param>
    /// <param name="components">A <see cref="Span{T}"/> in which the components are put.</param>

    public void GetRange(Entity entity, Span<ComponentType> types, Span<object?> components)
    {
        var entitySlot = EntityInfo.GetEntityData(entity.Id);
        for (var index = 0; index < types.Length; index++)
        {
            var type = types[index];
            components[index] = entitySlot.Archetype.Get(ref entitySlot.Slot, type);
        }
    }

    /// <summary>
    ///     Tries to return a reference to the component of an <see cref="Entity"/>.
    ///     Will copy the component if its a struct.
    /// </summary>
    /// <param name="entity">The <see cref="Entity"/>.</param>
    /// <param name="type">The component <see cref="ComponentType"/>.</param>
    /// <param name="component">The found component.</param>
    /// <returns>True if it exists, otherwise false.</returns>

    [Pure]
    public bool TryGet(Entity entity, ComponentType type, out object? component)
    {
        var slot = EntityInfo.GetEntityData(entity.Id);

        if (!slot.Archetype.TryIndex(type, out int compIndex))
        {
            component = default;
            return false;
        }

        ref var chunk = ref slot.Archetype.GetChunk(slot.Slot.ChunkIndex);
        Debug.Assert(compIndex != -1 && compIndex < chunk.Components.Length, $"Index is out of bounds, component {type} with id {compIndex} does not exist in this archetype.");
        var array = Unsafe.As<object[]>(chunk.Components.DangerousGetReferenceAt(compIndex));
        component = array[slot.Slot.Index];
        return true;
    }

    /// <summary>
    ///     Adds a new component to the <see cref="Entity"/> and moves it to the new <see cref="Archetype"/>.
    /// </summary>
    /// <remarks>
    ///     Causes a structural change.
    /// </remarks>
    /// <param name="entity">The <see cref="Entity"/>.</param>
    /// <param name="cmp">The component.</param>
    [SkipLocalsInit]

    [StructuralChange]
    public void Add(Entity entity, in object cmp)
    {
        ref var data = ref EntityInfo.EntityData[entity.Id];

        var oldArchetype = data.Archetype;
        var type = (ComponentType)cmp.GetType();
        var newArchetype = GetOrCreateArchetypeByAddEdge(in type, oldArchetype);

        Move(entity, ref data, oldArchetype, newArchetype, out var slot);
        newArchetype.Set(ref slot, cmp);
        OnComponentAdded(entity, type);
    }

    /// <summary>
    ///     Adds a <see cref="IList{T}"/> of new components to the <see cref="Entity"/> and moves it to the new <see cref="Archetype"/>.
    /// </summary>
    /// <remarks>
    ///     Causes a structural change.
    /// </remarks>
    /// <param name="entity">The <see cref="Entity"/>.</param>
    /// <param name="components">The <see cref="Span{T}"/> of components.</param>
    [SkipLocalsInit]
    [StructuralChange]
    public void AddRange(Entity entity, Span<object> components)
    {
        ref var data = ref EntityInfo.EntityData[entity.Id];
        var oldArchetype = data.Archetype;

        // BitSet to stack/span bitset, size big enough to contain ALL registered components.
        Span<uint> stack = stackalloc uint[BitSet.RequiredLength(ComponentRegistry.Size)];
        oldArchetype.BitSet.AsSpan(stack);

        // Create a span bitset, doing it local saves us headache and gargabe
        var spanBitSet = new SpanBitSet(stack);
        for (var index = 0; index < components.Length; index++)
        {
            var type = Component.GetComponentType(components[index].GetType());
            spanBitSet.SetBit(type.Id);
        }

        // Get existing or new archetype
        if (!TryGetArchetype(spanBitSet.GetHashCode(), out var newArchetype))
        {
            var newComponents = new ComponentType[components.Length];
            for (var index = 0; index < components.Length; index++)
            {
                newComponents[index] = (ComponentType)components[index].GetType();
            }

            var newSignature = Signature.Add(oldArchetype.Signature, newComponents);
            newArchetype = GetOrCreate(newSignature);
        }

        // Move and fire events
        Move(entity, ref data, oldArchetype, newArchetype, out var slot);
        foreach (var cmp in components)
        {
            newArchetype.Set(ref slot, cmp);
            OnComponentAdded(entity, cmp.GetType());
        }
    }

    /// <summary>
    ///     Adds an list of new components to the <see cref="Entity"/> and moves it to the new <see cref="Archetype"/>.
    /// </summary>
    /// <remarks>
    ///     Causes a structural change.
    /// </remarks>
    /// <param name="world">The <see cref="World"/>.</param>
    /// <param name="entity">The <see cref="Entity"/>.</param>
    /// <param name="components">A <see cref="Span{T}"/> of <see cref="ComponentType"/>'s, those are added to the <see cref="Entity"/>.</param>
    [SkipLocalsInit]
    [StructuralChange]
    public void AddRange(Entity entity, Span<ComponentType> components)
    {
        ref var data = ref EntityInfo.EntityData[entity.Id];
        var oldArchetype = data.Archetype;

        // BitSet to stack/span bitset, size big enough to contain ALL registered components.
        Span<uint> stack = stackalloc uint[BitSet.RequiredLength(ComponentRegistry.Size)];
        oldArchetype.BitSet.AsSpan(stack);

        // Create a span bitset, doing it local saves us headache and gargabe
        var spanBitSet = new SpanBitSet(stack);
        for (var index = 0; index < components.Length; index++)
        {
            var type = components[index];
            spanBitSet.SetBit(type.Id);
        }

        if (!TryGetArchetype(spanBitSet.GetHashCode(), out var newArchetype))
        {
            var newSignature = Signature.Add(oldArchetype.Signature, components.ToArray());
            newArchetype = GetOrCreate(newSignature);
        }

        Move(entity, ref data, oldArchetype, newArchetype, out _);

#if EVENTS
        for (var i = 0; i < components.Length; i++)
        {
            OnComponentAdded(entity, components[i]);
        }
#endif
    }

    /// <summary>
    ///     Removes a <see cref="ComponentType"/> from the <see cref="Entity"/> and moves it to a different <see cref="Archetype"/>.
    /// </summary>
    /// <remarks>
    ///     Causes a structural change.
    /// </remarks>
    /// <param name="entity">The <see cref="Entity"/>.</param>
    /// <param name="type">The <see cref="ComponentType"/> to remove from the <see cref="Entity"/>.</param>
    [StructuralChange]
    public void Remove(Entity entity, ComponentType type)
    {
        ref var data = ref EntityInfo.EntityData[entity.Id];
        var oldArchetype = data.Archetype;

        // BitSet to stack/span bitset, size big enough to contain ALL registered components.
        Span<uint> stack = stackalloc uint[oldArchetype.BitSet.Length];
        oldArchetype.BitSet.AsSpan(stack);

        // Create a span bitset, doing it local saves us headache and gargabe
        var spanBitSet = new SpanBitSet(stack);
        spanBitSet.ClearBit(type.Id);

        if (!TryGetArchetype(spanBitSet.GetHashCode(), out var newArchetype))
        {
            var newSignature = Signature.Remove(oldArchetype.Signature,type);
            newArchetype = GetOrCreate(newSignature);
        }

        OnComponentRemoved(entity, type);
        Move(entity, ref data, oldArchetype, newArchetype, out _);
    }

    /// <summary>
    ///     Removes a list of <see cref="ComponentType"/>s from the <see cref="Entity"/> and moves it to a different <see cref="Archetype"/>.
    /// </summary>
    /// <remarks>
    ///     Causes a structural change.
    /// </remarks>
    /// <param name="entity">The <see cref="Entity"/>.</param>
    /// <param name="types">A <see cref="Span{T}"/> of <see cref="ComponentType"/>s, that are removed from the <see cref="Entity"/>.</param>
    [SkipLocalsInit]
    [StructuralChange]
    public void RemoveRange(Entity entity, Span<ComponentType> types)
    {
        ref var data = ref EntityInfo.EntityData[entity.Id];
        var oldArchetype = data.Archetype;

        // BitSet to stack/span bitset, size big enough to contain ALL registered components.
        Span<uint> stack = stackalloc uint[oldArchetype.BitSet.Length];
        oldArchetype.BitSet.AsSpan(stack);

        // Create a span bitset, doing it local saves us headache and gargabe
        var spanBitSet = new SpanBitSet(stack);
        for (var index = 0; index < types.Length; index++)
        {
            ref var cmp = ref types[index];
            spanBitSet.ClearBit(cmp.Id);
        }

        // Get or Create new archetype
        if (!TryGetArchetype(spanBitSet.GetHashCode(), out var newArchetype))
        {
            var newSignature = Signature.Remove(oldArchetype.Signature, types);
            newArchetype = GetOrCreate(newSignature);
        }

        // Fire events and move
        foreach (var type in types)
        {
            OnComponentRemoved(entity, type);
        }

        Move(entity, ref data, oldArchetype, newArchetype, out _);
    }
}

#endregion

// Utility methods
#region Utility

public partial class World
{

    /// <summary>
    ///     Checks if the <see cref="Entity"/> is alive in this <see cref="World"/>.
    /// </summary>
    /// <param name="entity">The <see cref="Entity"/>.</param>
    /// <returns>True if it exists and is alive, otherwise false.</returns>
    [Pure]
    public bool IsAlive(Entity entity)
    {
        if (entity.Version <= 0)
        {
            return false;
        }

        ref var entityData = ref EntityInfo.TryGetEntityData(entity.Id, out var entityDataExists);
        return entityDataExists && entityData.Version == entity.Version;
    }

    /// <summary>
    ///     Checks if the <see cref="Entity"/> is alive in this <see cref="World"/>.
    /// </summary>
    /// <param name="entity">The <see cref="Entity"/>.</param>
    /// <param name="exists"></param>
    /// <returns>Its <see cref="EntityData"/>.</returns>
    [Pure]
    public ref EntityData IsAlive(Entity entity, out bool exists)
    {
        if (entity.Version <= 0)
        {
            exists = false;
            return ref Unsafe.NullRef<EntityData>();
        }

        ref var entityData = ref EntityInfo.TryGetEntityData(entity.Id, out var entityDataExists);
        exists = entityDataExists && entityData.Version == entity.Version;
        return ref entityData;
    }

    /// <summary>
    ///     Returns the <see cref="EntityData"/> of an <see cref="Entity"/>.
    /// </summary>
    /// <param name="entity">The <see cref="Entity"/>.</param>
    /// <returns>The <see cref="EntityData"/> associated with that <see cref="Entity"/>.</returns>
    [Pure]
    public ref EntityData GetEntityData(Entity entity)
    {
        return ref EntityInfo.GetEntityData(entity.Id);
    }

    /// <summary>
    ///     Returns the <see cref="Archetype"/> of an <see cref="Entity"/>.
    /// </summary>
    /// <param name="entity">The <see cref="Entity"/>.</param>
    /// <returns>Its <see cref="Archetype"/>.</returns>
    [Pure]
    public Archetype GetArchetype(Entity entity)
    {
        return EntityInfo.GetArchetype(entity.Id);
    }

    /// <summary>
    ///     Returns the <see cref="Chunk"/> of an <see cref="Entity"/>.
    /// </summary>
    /// <param name="entity">The <see cref="Entity"/>.</param>
    /// <returns>A reference to its <see cref="Chunk"/>.</returns>
    [Pure]
    public ref readonly Chunk GetChunk(Entity entity)
    {
        var entityInfo = EntityInfo.GetEntityData(entity.Id);
        return ref entityInfo.Archetype.GetChunk(entityInfo.Slot.ChunkIndex);
    }

    /// <summary>
    ///     Returns all <see cref="ComponentType"/>s of an <see cref="Entity"/>.
    /// </summary>
    /// <param name="entity">The <see cref="Entity"/>.</param>
    /// <returns>Its array of <see cref="ComponentType"/>s.</returns>
    [Pure]
    public Signature GetSignature(Entity entity)
    {
        var archetype = EntityInfo.GetArchetype(entity.Id);
        return archetype.Signature;
    }

    /// <summary>
    ///     Returns all components of an <see cref="Entity"/> as an array.
    ///     Will allocate memory.
    /// </summary>
    /// <param name="entity">The <see cref="Entity"/>.</param>
    /// <returns>A newly allocated array containing the entities components.</returns>
    [Pure]
    public object?[] GetAllComponents(Entity entity)
    {
        // Get archetype and chunk.
        var entitySlot = EntityInfo.GetEntityData(entity.Id);
        var archetype = entitySlot.Archetype;
        ref var chunk = ref archetype.GetChunk(entitySlot.Slot.ChunkIndex);
        var components = chunk.Components;

        // Loop over components, collect and returns them.
        var entityIndex = entitySlot.Slot.Index;
        var cmps = new object?[components.Length];

        for (var index = 0; index < components.Length; index++)
        {
            var componentArray = components[index];
            var component = componentArray.GetValue(entityIndex);
            cmps[index] = component;
        }

        return cmps;
    }
}

#endregion<|MERGE_RESOLUTION|>--- conflicted
+++ resolved
@@ -289,9 +289,8 @@
     [StructuralChange]
     public Entity Create(in Signature types)
     {
-<<<<<<< HEAD
+
         var entity = CreateNoEvent(types);
-
         OnEntityCreated(entity);
 #if EVENTS
         foreach (ref var type in types)
@@ -303,53 +302,6 @@
         return entity;
     }
 
-    /// <summary>
-    ///     Creates a new <see cref="Entity"/> using its given component structure/<see cref="Archetype"/>.
-    ///     Might resize its target <see cref="Archetype"/> and allocate new space if its full.
-    /// </summary>
-    /// <remarks>
-    ///     Causes a structural change.
-    /// </remarks>
-    /// <param name="types">Its component structure/<see cref="Archetype"/>.</param>
-    /// <returns></returns>
-    [StructuralChange]
-    private Entity CreateNoEvent(in Signature types)
-    {
-        // Recycle id or increase
-        var recycle = RecycledIds.TryDequeue(out var recycledId);
-        var recycled = recycle ? recycledId : new RecycledEntity(Size, 1);
-
-=======
->>>>>>> e726ecb5
-        // Create new entity and put it to the back of the array
-        GetOrCreateEntityInternal(out var entity);
-
-        // Add to archetype & mapping
-        var archetype = GetOrCreate(in types);
-        var allocatedEntities = archetype.Add(entity, out _, out var slot);
-
-        // Resize map & Array to fit all potential new entities
-        Capacity += allocatedEntities;
-        EntityInfo.EnsureCapacity(Capacity);
-
-        // Add entity to info storage
-<<<<<<< HEAD
-        EntityInfo.Add(entity.Id, recycled.Version, archetype, slot);
-        Size++;
-=======
-        EntityInfo.Add(entity.Id, archetype, slot, entity.Version);
-        OnEntityCreated(entity);
-
-#if EVENTS
-        foreach (ref var type in types)
-        {
-            OnComponentAdded(entity, type);
-        }
-#endif
->>>>>>> e726ecb5
-
-        return entity;
-    }
 
     /// <summary>
     ///     Moves an <see cref="Entity"/> from one <see cref="Archetype"/> <see cref="Slot"/> to another.
