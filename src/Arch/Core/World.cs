using Arch.Core.Extensions;
using Arch.Core.Utils;
using Collections.Pooled;
using CommunityToolkit.HighPerformance;
using JobScheduler;
using ArrayExtensions = CommunityToolkit.HighPerformance.ArrayExtensions;
using Component = Arch.Core.Utils.Component;

namespace Arch.Core;

/// <summary>
///     The <see cref="RecycledEntity"/> struct
///     stores information about an recycled <see cref="Entity"/>, its id and its version.
/// </summary>
[SkipLocalsInit]
internal record struct RecycledEntity
{
    /// <summary>
    ///     The recycled id.
    /// </summary>
    public int Id;

    /// <summary>
    ///     Its new version.
    /// </summary>
    public int Version;

    /// <summary>
    ///     Initializes a new instance of the <see cref="RecycledEntity"/> struct.
    /// </summary>
    /// <param name="id">Its id..</param>
    /// <param name="version">Its version.</param>
    public RecycledEntity(int id, int version)
    {
        Id = id;
        Version = version;
    }
}

/// <summary>
///     The <see cref="IForEach"/> interface
///     provides a method to execute logic on an <see cref="Entity"/>.
///     Commonly used for queries to provide an clean interface.
/// </summary>
public interface IForEach
{
    /// <summary>
    ///     Called on an <see cref="Entity"/> to execute logic on it.
    /// </summary>
    /// <param name="entity">The <see cref="Entity"/>.</param>
    [MethodImpl(MethodImplOptions.AggressiveInlining)]
    public void Update(in Entity entity);
}

/// <summary>
///     The <see cref="ForEach"/> delegate
///     provides a callback to execute logic on an <see cref="Entity"/>.
/// </summary>
/// <param name="entity">The <see cref="Entity"/>.</param>
public delegate void ForEach(in Entity entity);

/// <summary>
///     The <see cref="World"/> class
///     stores <see cref="Entity"/>'s in <see cref="Archetype"/>'s and <see cref="Chunk"/>'s, manages them and provides methods to query for specific <see cref="Entity"/>'s.
/// </summary>
public partial class World : IDisposable
{

    /// <summary>
    ///     Initializes a new instance of the <see cref="World"/> class
    /// </summary>
    /// <param name="id">Its unique id.</param>
    internal World(int id)
    {
        Id = id;

        // Mapping.
        GroupToArchetype = new PooledDictionary<int, Archetype>(8);

        // Entity stuff.
        Archetypes = new PooledList<Archetype>(8, ClearMode.Never);
        EntityInfo = new EntityInfoStorage();
        RecycledIds = new PooledQueue<RecycledEntity>(256);

        // Query.
        QueryCache = new PooledDictionary<QueryDescription, Query>(8);

        // Multithreading/Jobs.
        JobHandles = new PooledList<JobHandle>(Environment.ProcessorCount);
        JobsCache = new List<IJob>(Environment.ProcessorCount);
    }


    /// <summary>
    ///     A list of all existing <see cref="Worlds"/>.
    ///     Should not be modified by the user.
    /// </summary>
    public static List<World> Worlds {  [MethodImpl(MethodImplOptions.AggressiveInlining)] get; } = new(1);

    /// <summary>
    ///     The unique <see cref="World"/> id.
    /// </summary>
    public int Id {  [MethodImpl(MethodImplOptions.AggressiveInlining)] get; }

    /// <summary>
    ///     The amount of <see cref="Entity"/>'s stored by this instance.
    /// </summary>
    public int Size { [MethodImpl(MethodImplOptions.AggressiveInlining)] get; private set; }

    /// <summary>
    ///     The available capacity for <see cref="Entity"/>'s by this instance.
    /// </summary>
    public int Capacity {  [MethodImpl(MethodImplOptions.AggressiveInlining)] get; private set; }

    /// <summary>
    ///     All <see cref="Archetype"/>'s that exist in this <see cref="World"/>.
    /// </summary>
    public PooledList<Archetype> Archetypes {  [MethodImpl(MethodImplOptions.AggressiveInlining)] get; }

    /// <summary>
    ///     Mapt an <see cref="Entity"/> to its <see cref="EntityInfo"/> for quick lookups.
    /// </summary>
    internal EntityInfoStorage EntityInfo { [MethodImpl(MethodImplOptions.AggressiveInlining)] get; }

    /// <summary>
    ///     Stores recycled <see cref="Entity"/> ids and their last version.
    /// </summary>
    internal PooledQueue<RecycledEntity> RecycledIds {  [MethodImpl(MethodImplOptions.AggressiveInlining)] get; set; }

    /// <summary>
    ///     A cache to map <see cref="QueryDescription"/> to their <see cref="Arch.Core.Query"/> to avoid allocs.
    /// </summary>
    internal PooledDictionary<QueryDescription, Query> QueryCache { [MethodImpl(MethodImplOptions.AggressiveInlining)] get; set; }

    /// <summary>
    ///     Creates a <see cref="World"/> instance.
    /// </summary>
    /// <returns>The created <see cref="World"/> instance.</returns>
    public static World Create()
    {
        var worldSize = Worlds.Count;
        var world = new World(worldSize);
        Worlds.Add(world);

        return world;
    }

    /// <summary>
    ///     Destroys an existing <see cref="World"/>.
    /// </summary>
    /// <param name="world">The <see cref="World"/>.</param>
    public static void Destroy(World world)
    {
        Worlds.Remove(world);

        world.Capacity = 0;
        world.Size = 0;

        // Dispose
        world.JobHandles.Dispose();
        world.GroupToArchetype.Dispose();
        world.RecycledIds.Dispose();
        world.QueryCache.Dispose();

        // Set archetypes to null to free them manually since Archetypes are set to ClearMode.Never to fix #65
        for (var index = 0; index < world.Archetypes.Count; index++)
        {
<<<<<<< HEAD
            var archetype = world.Archetypes[index];
            archetype.Dispose();
            world.Archetypes[index] = null;
=======
            world.Archetypes[index] = null!;
>>>>>>> c01ebbe3
        }

        world.Archetypes.Dispose();
    }

    /// <summary>
    ///     Reserves space for a certain number of <see cref="Entity"/>'s of a given component structure/<see cref="Archetype"/>.
    /// </summary>
    /// <param name="types">The component structure/<see cref="Archetype"/>.</param>
    /// <param name="amount">The amount.</param>
    [MethodImpl(MethodImplOptions.AggressiveInlining)]
    public void Reserve(Span<ComponentType> types, int amount)
    {
        var archetype = GetOrCreate(types);
        archetype.Reserve(amount);

        var requiredCapacity = Capacity + amount;
        EntityInfo.EnsureCapacity(requiredCapacity);
        Capacity = requiredCapacity;
    }

    /// <summary>
    ///     Creates a new <see cref="Entity"/> using its given component structure/<see cref="Archetype"/>.
    ///     Might resize its target <see cref="Archetype"/> and allocate new space if its full.
    /// </summary>
    /// <param name="types">Its component structure/<see cref="Archetype"/>.</param>
    /// <returns></returns>
    [MethodImpl(MethodImplOptions.AggressiveInlining)]
    public Entity Create(params ComponentType[] types)
    {
        return Create(types.AsSpan());
    }

    /// <summary>
    ///     Creates a new <see cref="Entity"/> using its given component structure/<see cref="Archetype"/>.
    ///     Might resize its target <see cref="Archetype"/> and allocate new space if its full.
    /// </summary>
    /// <param name="types">Its component structure/<see cref="Archetype"/>.</param>
    /// <returns></returns>
    [MethodImpl(MethodImplOptions.AggressiveInlining)]
    public Entity Create(Span<ComponentType> types)
    {
        // Recycle id or increase
        var recycle = RecycledIds.TryDequeue(out var recycledId);
        var recycled = recycle ? recycledId : new RecycledEntity(Size, 0);

        // Create new entity and put it to the back of the array
        var entity = new Entity(recycled.Id, Id);

        // Add to archetype & mapping
        var archetype = GetOrCreate(types);
        var createdChunk = archetype.Add(entity, out var slot);

        // Resize map & Array to fit all potential new entities
        if (createdChunk)
        {
            Capacity += archetype.EntitiesPerChunk;
            EntityInfo.EnsureCapacity(Capacity);
        }

        // Map
        EntityInfo.Add(entity.Id, recycled.Version, archetype, slot);

        Size++;
        return entity;
    }

    /// <summary>
    ///     Moves an <see cref="Entity"/> from one <see cref="Archetype"/> <see cref="Slot"/> to another.
    /// </summary>
    /// <param name="entity">The <see cref="Entity"/>.</param>
    /// <param name="source">Its <see cref="Archetype"/>.</param>
    /// <param name="destination">The new <see cref="Archetype"/>.</param>
    /// <param name="destinationSlot">The new <see cref="Slot"/> where moved <see cref="Entity"/> landed in.</param>
    [MethodImpl(MethodImplOptions.AggressiveInlining)]
    internal void Move(Entity entity, Archetype source, Archetype destination, out Slot destinationSlot)
    {
        // A common mistake, happening in many cases.
        Debug.Assert(source != destination, "From-Archetype is the same as the To-Archetype. Entities cannot move within the same archetype using this function. Probably an attempt was made to attach already existing components to the entity or to remove non-existing ones.");

        // Copy entity to other archetype
        ref var slot = ref EntityInfo.GetSlot(entity.Id);
        var created = destination.Add(entity, out destinationSlot);
        Archetype.CopyComponents(source, ref slot, destination,ref destinationSlot);
        source.Remove(ref slot, out var movedEntity);

        // Update moved entity from the remove
        EntityInfo.Move(movedEntity, slot);
        EntityInfo.Move(entity.Id, destination, destinationSlot);

        // Calculate the entity difference between the moved archetypes to allocate more space accordingly.
        if (created)
        {
            Capacity += destination.EntitiesPerChunk;
            EntityInfo.EnsureCapacity(Capacity);
        }
    }

    /// <summary>
    ///     Destroys an <see cref="Entity"/>.
    ///     Might resize its target <see cref="Archetype"/> and release memory.
    /// </summary>
    /// <param name="entity">The <see cref="Entity"/>.</param>
    [MethodImpl(MethodImplOptions.AggressiveInlining)]
    public void Destroy(Entity entity)
    {
        // Remove from archetype
        var entityInfo = EntityInfo[entity.Id];
        entityInfo.Archetype.Remove(ref entityInfo.Slot, out var movedEntityId);

        // Update info of moved entity which replaced the removed entity.
        EntityInfo.Move(movedEntityId, entityInfo.Slot);
        EntityInfo.Remove(entity.Id);

        // Recycle id && Remove mapping
        RecycledIds.Enqueue(new RecycledEntity(entity.Id, unchecked(entityInfo.Version+1)));
        Size--;
    }

    /// <summary>
    ///     Trims this <see cref="World"/> instance and releases unused memory.
    ///     Should not be called every single update or frame.
    ///     One single <see cref="Chunk"/> from each <see cref="Archetype"/> is spared.
    /// </summary>
    [MethodImpl(MethodImplOptions.AggressiveInlining)]
    public void TrimExcess()
    {
        Capacity = 0;

        // Trim entity info and chunks
        EntityInfo.TrimExcess();
        foreach (ref var archetype in this)
        {
            archetype.TrimExcess();
            Capacity += archetype.Size * archetype.EntitiesPerChunk; // Since always one chunk always exists.
        }
    }

    /// <summary>
    ///     Clears or resets this <see cref="World"/> instance, will drop used <see cref="Archetypes"/> and therefore release some memory sooner or later.
    /// </summary>
    [MethodImpl(MethodImplOptions.AggressiveInlining)]
    public void Clear()
    {
        Capacity = 0;
        Size = 0;

        // Clear
        RecycledIds.Clear();
        JobHandles.Clear();
        GroupToArchetype.Clear();
        EntityInfo.Clear();
        RecycledIds.Clear();
        QueryCache.Clear();

        // Set archetypes to null to free them manually since Archetypes are set to ClearMode.Never to fix #65
        for (var index = 0; index < Archetypes.Count; index++)
        {
            Archetypes[index] = null!;
        }

        Archetypes.Clear();
    }

    /// <summary>
    ///     Creates a <see cref="Arch.Core.Query"/> using a <see cref="QueryDescription"/>
    ///     which can be used to iterate over the matching <see cref="Entity"/>'s, <see cref="Archetype"/>'s and <see cref="Chunk"/>'s.
    /// </summary>
    /// <param name="queryDescription">The <see cref="QueryDescription"/> which specifies which components are searched for.</param>
    /// <returns></returns>
    [MethodImpl(MethodImplOptions.AggressiveInlining)]
    public Query Query(in QueryDescription queryDescription)
    {
        // Looping over all archetypes, their chunks and their entities.
        if (QueryCache.TryGetValue(queryDescription, out var query))
        {
            return query;
        }

        query = new Query(Archetypes, queryDescription);
        QueryCache[queryDescription] = query;

        return query;
    }

    /// <summary>
    ///     Counts all <see cref="Entity"/>'s that match a <see cref="QueryDescription"/> and returns the number.
    /// </summary>
    /// <param name="queryDescription">The <see cref="QueryDescription"/> which specifies which components or <see cref="Entity"/>'s are searched for.</param>
    [MethodImpl(MethodImplOptions.AggressiveInlining)]
    public int CountEntities(in QueryDescription queryDescription)
    {
        var counter = 0;
        var query = Query(in queryDescription);
        foreach (var archetype in query.GetArchetypeIterator())
        {
            var entities = archetype.Entities;
            counter += entities;
        }

        return counter;
    }

<<<<<<< HEAD
    /// <summary>
    ///     Search all matching <see cref="Entity"/>'s and put them into the given <see cref="IList{T}"/>.
    /// </summary>
    /// <param name="queryDescription">The <see cref="QueryDescription"/> which specifies which components or <see cref="Entity"/>'s are searched for.</param>
    /// <param name="list">The <see cref="IList{T}"/> receiving the found <see cref="Entity"/>'s.</param>
    [MethodImpl(MethodImplOptions.AggressiveInlining)]
    public void GetEntities(in QueryDescription queryDescription, IList<Entity> list)
    {
        var query = Query(in queryDescription);
        foreach (ref var chunk in query)
        {
            ref var entityFirstElement = ref chunk.Entity(0);
            foreach(var entityIndex in chunk)
            {
                ref readonly var entity = ref Unsafe.Add(ref entityFirstElement, entityIndex);
                list.Add(entity);
            }
        }
    }
=======
>>>>>>> c01ebbe3

    /// <summary>
    ///     Search all matching <see cref="Entity"/>'s and put them into the given <see cref="Span{T}"/>.
    /// </summary>
    /// <param name="queryDescription">The <see cref="QueryDescription"/> which specifies which components or <see cref="Entity"/>'s are searched for.</param>
    /// <param name="list">The <see cref="Span{T}"/> receiving the found <see cref="Entity"/>'s.</param>
    /// <param name="start">The start index inside the <see cref="Span{T}"/>. Default is 0.</param>
    [MethodImpl(MethodImplOptions.AggressiveInlining)]
    public void GetEntities(in QueryDescription queryDescription, Span<Entity> list, int start = 0)
    {
        var index = 0;
        var query = Query(in queryDescription);
        foreach (ref var chunk in query)
        {
            ref var entityFirstElement = ref chunk.Entity(0);
            foreach(var entityIndex in chunk)
            {
                ref readonly var entity = ref Unsafe.Add(ref entityFirstElement, entityIndex);
                list[start+index] = entity;
                index++;
            }
        }
    }

    /// <summary>
    ///     Search all matching <see cref="Archetype"/>'s and put them into the given <see cref="IList{T}"/>.
    /// </summary>
    /// <param name="queryDescription">The <see cref="QueryDescription"/> which specifies which components are searched for.</param>
    /// <param name="archetypes">The <see cref="Span{T}"/> receiving <see cref="Archetype"/>'s containing <see cref="Entity"/>'s with the matching components.</param>
    /// <param name="start">The start index inside the <see cref="Span{T}"/>. Default is 0.</param>
    [MethodImpl(MethodImplOptions.AggressiveInlining)]
    public void GetArchetypes(in QueryDescription queryDescription, Span<Archetype> archetypes, int start = 0)
    {
        var index = 0;
        var query = Query(in queryDescription);
        foreach (var archetype in query.GetArchetypeIterator())
        {
            archetypes[start+index] = archetype;
            index++;
        }
    }

    /// <summary>
    ///     Search all matching <see cref="Chunk"/>'s and put them into the given <see cref="IList{T}"/>.
    /// </summary>
    /// <param name="queryDescription">The <see cref="QueryDescription"/> which specifies which components are searched for.</param>
    /// <param name="chunks">The <see cref="Span{T}"/> receiving <see cref="Chunk"/>'s containing <see cref="Entity"/>'s with the matching components.</param>
    /// <param name="start">The start index inside the <see cref="Span{T}"/>. Default is 0.</param>
    [MethodImpl(MethodImplOptions.AggressiveInlining)]
    public void GetChunks(in QueryDescription queryDescription, Span<Chunk> chunks, int start = 0)
    {
        var index = 0;
        var query = Query(in queryDescription);
        foreach (ref var chunk in query)
        {
            chunks[start+index] = chunk;
            index++;
        }
    }

    /// <summary>
    ///     Creates and returns a new <see cref="Enumerator{T}"/> instance to iterate over all <see cref="Archetypes"/>.
    /// </summary>
    /// <returns>A new <see cref="Enumerator{T}"/> instance.</returns>
    [MethodImpl(MethodImplOptions.AggressiveInlining)]
    public Enumerator<Archetype> GetEnumerator()
    {
        return new Enumerator<Archetype>(Archetypes.Span);
    }

    /// <summary>
    ///     Disposes this <see cref="World"/> instance and destroys it from the <see cref="Worlds"/>.
    /// </summary>
    [MethodImpl(MethodImplOptions.AggressiveInlining)]
    public void Dispose()
    {
        Destroy(this);
    }

    /// <summary>
    ///     Converts this <see cref="World"/> to a human readable string.
    /// </summary>
    /// <returns>A string.</returns>
    [MethodImpl(MethodImplOptions.AggressiveInlining)]
    public override string ToString()
    {
        return $"World {{ {nameof(Id)} = {Id}, {nameof(Capacity)} = {Capacity}, {nameof(Size)} = {Size} }}";
    }
}

public partial class World
{

    /// <summary>
    ///     Maps an <see cref="Group"/> hash to its <see cref="Archetype"/>.
    /// </summary>
    internal PooledDictionary<int, Archetype> GroupToArchetype { [MethodImpl(MethodImplOptions.AggressiveInlining)] get; set; }

    /// <summary>
    ///     Trys to find an <see cref="Archetype"/> by the hash of its components.
    /// </summary>
    /// <param name="hash">Its hash..</param>
    /// <param name="archetype">The found <see cref="Archetype"/>.</param>
    /// <returns>True if found, otherwhise false.</returns>
    [MethodImpl(MethodImplOptions.AggressiveInlining)]
    internal bool TryGetArchetype(int hash, [MaybeNullWhen(false)] out Archetype archetype)
    {
        return GroupToArchetype.TryGetValue(hash, out archetype);
    }

    /// <summary>
    ///     Trys to find an <see cref="Archetype"/> by a <see cref="BitSet"/>.
    /// </summary>
    /// <param name="bitset">A <see cref="BitSet"/> indicating the <see cref="Archetype"/> structure.</param>
    /// <param name="archetype">The found <see cref="Archetype"/>.</param>
    /// <returns>True if found, otherwhise false.</returns>
    [MethodImpl(MethodImplOptions.AggressiveInlining)]
    public bool TryGetArchetype(BitSet bitset, [MaybeNullWhen(false)] out Archetype archetype)
    {
        return GroupToArchetype.TryGetValue(bitset.GetHashCode(), out archetype);
    }

    /// <summary>
    ///     Trys to find an <see cref="Archetype"/> by a <see cref="BitSet"/>.
    /// </summary>
    /// <param name="bitset">A <see cref="SpanBitSet"/> indicating the <see cref="Archetype"/> structure.</param>
    /// <param name="archetype">The found <see cref="Archetype"/>.</param>
    /// <returns>True if found, otherwhise false.</returns>
    [MethodImpl(MethodImplOptions.AggressiveInlining)]
    public bool TryGetArchetype(SpanBitSet bitset, [MaybeNullWhen(false)] out Archetype archetype)
    {
        return GroupToArchetype.TryGetValue(bitset.GetHashCode(), out archetype);
    }

    /// <summary>
    ///     Trys to find an <see cref="Archetype"/> by the hash of its components.
    /// </summary>
    /// <param name="types">Its <see cref="ComponentType"/>'s.</param>
    /// <param name="archetype">The found <see cref="Archetype"/>.</param>
    /// <returns>True if found, otherwhise false.</returns>
    [MethodImpl(MethodImplOptions.AggressiveInlining)]
    public bool TryGetArchetype(Span<ComponentType> types, [MaybeNullWhen(false)] out Archetype archetype)
    {
        var hash = Component.GetHashCode(types);
        return GroupToArchetype.TryGetValue(hash, out archetype);
    }


    /// <summary>
    ///     Returned an <see cref="Archetype"/> based on its components. If it does not exist, it will be created.
    /// </summary>
    /// <param name="types">Its <see cref="ComponentType"/>'s.</param>
    /// <returns>An existing or new <see cref="Archetype"/>.</returns>
    [MethodImpl(MethodImplOptions.AggressiveInlining)]
    internal Archetype GetOrCreate(Span<ComponentType> types)
    {
        if (TryGetArchetype(types, out var archetype))
        {
            return archetype;
        }

        // Create archetype
        archetype = new Archetype(types.ToArray());
        var hash = Component.GetHashCode(types);

        GroupToArchetype[hash] = archetype;
        Archetypes.Add(archetype);

        // Archetypes always allocate one single chunk upon construction
        Capacity += archetype.EntitiesPerChunk;
        EntityInfo.EnsureCapacity(Capacity);

        return archetype;
    }
}

public partial class World
{
    /// <summary>
    ///     Searches all matching <see cref="Entity"/>'s by a <see cref="QueryDescription"/> and calls the passed <see cref="ForEach"/>.
    /// </summary>
    /// <param name="queryDescription">The <see cref="QueryDescription"/> which specifies which <see cref="Entity"/>'s are searched for.</param>
    /// <param name="forEntity">The <see cref="ForEach"/> delegate.</param>
    [MethodImpl(MethodImplOptions.AggressiveInlining)]
    public void Query(in QueryDescription queryDescription, ForEach forEntity)
    {
        var query = Query(in queryDescription);
        foreach (ref var chunk in query)
        {
            ref var entityLastElement = ref chunk.Entity(0);
            foreach(var entityIndex in chunk)
            {
                ref readonly var entity = ref Unsafe.Add(ref entityLastElement, entityIndex);
                forEntity(entity);
            }
        }
    }

    /// <summary>
    ///     Searches all matching <see cref="Entity"/>'s by a <see cref="QueryDescription"/> and calls the <see cref="IForEach"/> struct.
    ///     Inlines the call and is therefore faster than normal queries.
    /// </summary>
    /// <typeparam name="T">A struct implementation of the <see cref="IForEach"/> interface which is called on each <see cref="Entity"/> found.</typeparam>
    /// <param name="queryDescription">The <see cref="QueryDescription"/> which specifies which <see cref="Entity"/>'s are searched for.</param>
    [MethodImpl(MethodImplOptions.AggressiveInlining)]
    public void InlineQuery<T>(in QueryDescription queryDescription) where T : struct, IForEach
    {
        var t = new T();

        var query = Query(in queryDescription);
        foreach (ref var chunk in query)
        {
<<<<<<< HEAD
            ref var entityFirstElement = ref chunk.Entity(0);;
=======
            ref var entityFirstElement = ref chunk.Entity(0);
>>>>>>> c01ebbe3
            foreach (var entityIndex in chunk)
            {
                ref readonly var entity = ref Unsafe.Add(ref entityFirstElement, entityIndex);
                t.Update(in entity);
            }
        }
    }

    /// <summary>
    ///     Searches all matching <see cref="Entity"/>'s by a <see cref="QueryDescription"/> and calls the passed <see cref="IForEach"/> struct.
    ///     Inlines the call and is therefore faster than normal queries.
    /// </summary>
    /// <typeparam name="T">A struct implementation of the <see cref="IForEach"/> interface which is called on each <see cref="Entity"/> found.</typeparam>
    /// <param name="queryDescription">The <see cref="QueryDescription"/> which specifies which <see cref="Entity"/>'s are searched for.</param>
    /// <param name="iForEach">The struct instance of the generic type being invoked.</param>
    [MethodImpl(MethodImplOptions.AggressiveInlining)]
    public void InlineQuery<T>(in QueryDescription queryDescription, ref T iForEach) where T : struct, IForEach
    {
        var query = Query(in queryDescription);
        foreach (ref var chunk in query)
        {
            ref var entityFirstElement = ref chunk.Entity(0);
            foreach(var entityIndex in chunk)
            {
                ref readonly var entity = ref Unsafe.Add(ref entityFirstElement, entityIndex);
                iForEach.Update(in entity);
            }
        }
    }
}

// Multithreading / Parallel

public partial class World
{

    /// <summary>
    ///     A list of <see cref="JobHandle"/> which are pooled to avoid allocs.
    /// </summary>
    private PooledList<JobHandle> JobHandles { get; }

    /// <summary>
    ///     A cache used for the parallel queries to prevent list allocations.
    /// </summary>
    internal List<IJob> JobsCache { get; set; }

    /// <summary>
    ///     Searches all matching <see cref="Entity"/>'s by a <see cref="QueryDescription"/> and calls the passed <see cref="ForEach"/> delegate.
    ///     Runs multithreaded and will process the matching <see cref="Entity"/>'s in parallel.
    /// </summary>
    /// <param name="queryDescription">The <see cref="QueryDescription"/> which specifies which <see cref="Entity"/>'s are searched for.</param>
    /// <param name="forEntity">The <see cref="ForEach"/> delegate.</param>
    [MethodImpl(MethodImplOptions.AggressiveInlining)]
    public void ParallelQuery(in QueryDescription queryDescription, ForEach forEntity)
    {
        var foreachJob = new ForEachJob
        {
            ForEach = forEntity
        };

        InlineParallelChunkQuery(in queryDescription, foreachJob);
    }

    /// <summary>
    ///     Searches all matching <see cref="Entity"/>'s by a <see cref="QueryDescription"/> and calls the <see cref="IForEach"/> struct.
    ///     Runs multithreaded and will process the matching <see cref="Entity"/>'s in parallel.
    /// </summary>
    /// <typeparam name="T">A struct implementation of the <see cref="IForEach"/> interface which is called on each <see cref="Entity"/> found.</typeparam>
    /// <param name="queryDescription">The <see cref="QueryDescription"/> which specifies which <see cref="Entity"/>'s are searched for.</param>
    [MethodImpl(MethodImplOptions.AggressiveInlining)]
    public void InlineParallelQuery<T>(in QueryDescription queryDescription) where T : struct, IForEach
    {
        var iForEachJob = new IForEachJob<T>();
        InlineParallelChunkQuery(in queryDescription, iForEachJob);
    }

    /// <summary>
    ///     Searches all matching <see cref="Entity"/>'s by a <see cref="QueryDescription"/> and calls the passed <see cref="IForEach"/> struct.
    ///     Runs multithreaded and will process the matching <see cref="Entity"/>'s in parallel.
    /// </summary>
    /// <typeparam name="T">A struct implementation of the <see cref="IForEach"/> interface which is called on each <see cref="Entity"/> found.</typeparam>
    /// <param name="queryDescription">The <see cref="QueryDescription"/> which specifies which <see cref="Entity"/>'s are searched for.</param>
    /// <param name="iForEach">The struct instance of the generic type being invoked.</param>
    [MethodImpl(MethodImplOptions.AggressiveInlining)]
    public void InlineParallelQuery<T>(in QueryDescription queryDescription, in IForEachJob<T> iForEach) where T : struct, IForEach
    {
        InlineParallelChunkQuery(in queryDescription, in iForEach);
    }

    /// <summary>
    ///     Finds all matching <see cref="Chunk"/>'s by a <see cref="QueryDescription"/> and calls an <see cref="IChunkJob"/> on them.
    /// </summary>
    /// <typeparam name="T">A struct implementation of the <see cref="IChunkJob"/> interface which is called on each <see cref="Chunk"/> found.</typeparam>
    /// <param name="queryDescription">The <see cref="QueryDescription"/> which specifies which <see cref="Chunk"/>'s are searched for.</param>
    /// <param name="innerJob">The struct instance of the generic type being invoked.</param>
    /// <exception cref="Exception">An <see cref="Exception"/> if the <see cref="JobScheduler"/> was not initialized before.</exception>
    [MethodImpl(MethodImplOptions.AggressiveInlining)]
    public void InlineParallelChunkQuery<T>(in QueryDescription queryDescription, in T innerJob) where T : struct, IChunkJob
    {
        // Job scheduler needs to be initialized.
        if (JobScheduler.JobScheduler.Instance is null)
        {
            throw new Exception("JobScheduler was not initialized, create one instance of JobScheduler. This creates a singleton used for parallel iterations.");
        }

        // Cast pool in an unsafe fast way and run the query.
        var pool = JobMeta<ChunkIterationJob<T>>.Pool;
        var query = Query(in queryDescription);
        foreach (var archetype in query.GetArchetypeIterator())
        {
            var archetypeSize = archetype.Size;
            var part = new RangePartitioner(Environment.ProcessorCount, archetypeSize);
            foreach (var range in part)
            {
                var job = pool.Get();
                job.Start = range.Start;
                job.Size = range.Length;
                job.Chunks = archetype.Chunks;
                job.Instance = innerJob;
                JobsCache.Add(job);
            }

            // Schedule, flush, wait, return.
            IJob.Schedule(JobsCache, JobHandles);
            JobScheduler.JobScheduler.Instance.Flush();
            JobHandle.Complete(JobHandles);
            JobHandle.Return(JobHandles);

            // Return jobs to pool.
            for (var jobIndex = 0; jobIndex < JobsCache.Count; jobIndex++)
            {
                var job = Unsafe.As<ChunkIterationJob<T>>(JobsCache[jobIndex]);
                pool.Return(job);
            }

            JobHandles.Clear();
            JobsCache.Clear();
        }
    }
}

// Batch query operations

public partial class World
{

<<<<<<< HEAD
    /// <summary>
    ///     Updates the <see cref="EntityInfo"/> and all entities that moved/shifted between the archetypes.
    /// </summary>
    /// <param name="archetype">The old <see cref="Archetype"/>.</param>
    /// <param name="archetypeSlot">The old <see cref="Slot"/> where the shift operation started.</param>
    /// <param name="newArchetype">The new <see cref="Archetype"/>.</param>
    /// <param name="newArchetypeSlot">The new <see cref="Slot"/> where the entities were shifted to.</param>
    [MethodImpl(MethodImplOptions.AggressiveInlining)]
    private void ShiftEntityInfo(Archetype archetype, Slot archetypeSlot, Archetype newArchetype, Slot newArchetypeSlot)
    {
        // Update the entityInfo of all copied entities.
        for (var chunkIndex = archetypeSlot.ChunkIndex; chunkIndex >= 0; --chunkIndex)
        {
            ref var chunk = ref archetype.GetChunk(chunkIndex);
            ref var entityFirstElement = ref chunk.Entity(0);
            for (var index = archetypeSlot.Index; index >= 0; --index)
            {
                ref readonly var entity = ref Unsafe.Add(ref entityFirstElement, index);

                // Calculate new entity slot based on its old slot.
                var entitySlot = new Slot(index, chunkIndex);
                var newSlot = Slot.Shift(entitySlot, archetype.EntitiesPerChunk, newArchetypeSlot, newArchetype.EntitiesPerChunk);

                // Update entity info
                var entityInfo = EntityInfo[entity.Id];
                entityInfo.Slot = newSlot;
                entityInfo.Archetype = newArchetype;
                EntityInfo[entity.Id] = entityInfo;
            }
        }
    }
=======
>>>>>>> c01ebbe3

    /// <summary>
    ///     An efficient method to destroy all <see cref="Entity"/>s matching a <see cref="QueryDescription"/>.
    ///     No <see cref="Entity"/>s are recopied which is much faster.
    /// </summary>
    /// <param name="queryDescription">The <see cref="QueryDescription"/> which specifies which <see cref="Entity"/>'s will be destroyed.</param>
    [MethodImpl(MethodImplOptions.AggressiveInlining)]
    public void Destroy(in QueryDescription queryDescription)
    {
        var query = Query(in queryDescription);
        foreach (var archetype in query.GetArchetypeIterator())
        {
            Size -= archetype.Entities;
            foreach (ref var chunk in archetype)
            {
                ref var entityFirstElement = ref chunk.Entity(0);
                foreach (var index in chunk)
                {
                    ref readonly var entity = ref Unsafe.Add(ref entityFirstElement, index);

                    var version = EntityInfo.GetVersion(entity.Id);
                    var recycledEntity = new RecycledEntity(entity.Id, version);

                    RecycledIds.Enqueue(recycledEntity);
                    EntityInfo.Remove(entity.Id);
                }

                chunk.Clear();
            }

            archetype.Clear();
        }
    }

    /// <summary>
    ///     An efficient method to set one component for all <see cref="Entity"/>s matching a <see cref="QueryDescription"/>.
    ///     No <see cref="Entity"/> lookups which makes it as fast as a inlin query.
    /// </summary>
    /// <param name="queryDescription">The <see cref="QueryDescription"/> which specifies which <see cref="Entity"/>s will be targeted.</param>
    [MethodImpl(MethodImplOptions.AggressiveInlining)]
    public void Set<T>(in QueryDescription queryDescription, in T value = default)
    {
        var query = Query(in queryDescription);
        foreach (ref var chunk in query)
        {
            ref var componentFirstElement = ref chunk.GetFirst<T>();
            foreach (var index in chunk)
            {
                ref var component = ref Unsafe.Add(ref componentFirstElement, index);
                component = value;
            }
        }
    }

    /// <summary>
    ///     An efficient method to add one component to all <see cref="Entity"/>s matching a <see cref="QueryDescription"/>.
    ///     No <see cref="Entity"/>s are recopied which is much faster.
    /// </summary>
    /// <param name="queryDescription">The <see cref="QueryDescription"/> which specifies which <see cref="Entity"/>s will be targeted.</param>
    [SkipLocalsInit]
    [MethodImpl(MethodImplOptions.AggressiveInlining)]
    public void Add<T>(in QueryDescription queryDescription, in T component = default)
    {
        // BitSet to stack/span bitset, size big enough to contain ALL registered components.
        Span<uint> stack = stackalloc uint[BitSet.RequiredLength(ComponentRegistry.Size)];

        var query = Query(in queryDescription);
        foreach (var archetype in query.GetArchetypeIterator())
        {
            // Archetype with T shouldnt be skipped to prevent undefined behaviour.
            if(archetype.Entities == 0 || archetype.Has<T>())
            {
                continue;
            }

            // Create local bitset on the stack and set bits to get a new fitting bitset of the new archetype.
            archetype.BitSet.AsSpan(stack);
            var spanBitSet = new SpanBitSet(stack);
            spanBitSet.SetBit(Component<T>.ComponentType.Id);

            // Get or create new archetype.
            if (!TryGetArchetype(spanBitSet.GetHashCode(), out var newArchetype))
            {
                newArchetype = GetOrCreate(archetype.Types.Add(typeof(T)));
            }

            // Get last slots before copy, for updating entityinfo later
            var archetypeSlot = archetype.LastSlot;
            var newArchetypeLastSlot = newArchetype.LastSlot;
            Slot.Shift(ref newArchetypeLastSlot, newArchetype.EntitiesPerChunk);
            EntityInfo.Shift(archetype, archetypeSlot, newArchetype, newArchetypeLastSlot);

            // Copy, set and clear
            Archetype.Copy(archetype, newArchetype);
            var lastSlot = newArchetype.LastSlot;
            newArchetype.SetRange(in lastSlot, in newArchetypeLastSlot, in component);
            archetype.Clear();
        }
    }

    /// <summary>
    ///     An efficient method to remove one component from <see cref="Entity"/>s matching a <see cref="QueryDescription"/>.
    ///     No <see cref="Entity"/>s are recopied which is much faster.
    /// </summary>
    /// <param name="queryDescription">The <see cref="QueryDescription"/> which specifies which <see cref="Entity"/>s will be targeted.</param>
    [SkipLocalsInit]
    [MethodImpl(MethodImplOptions.AggressiveInlining)]
    public void Remove<T>(in QueryDescription queryDescription)
    {
        // BitSet to stack/span bitset, size big enough to contain ALL registered components.
        Span<uint> stack = stackalloc uint[BitSet.RequiredLength(ComponentRegistry.Size)];

        var query = Query(in queryDescription);
        foreach (var archetype in query.GetArchetypeIterator())
        {
            // Archetype without T shouldnt be skipped to prevent undefined behaviour.
            if(archetype.Entities <= 0 || !archetype.Has<T>())
            {
                continue;
            }

            // Create local bitset on the stack and set bits to get a new fitting bitset of the new archetype.
            var bitSet = archetype.BitSet;
            var spanBitSet = new SpanBitSet(bitSet.AsSpan(stack));
            spanBitSet.ClearBit(Component<T>.ComponentType.Id);

            // Get or create new archetype.
            if (!TryGetArchetype(spanBitSet.GetHashCode(), out var newArchetype))
            {
                newArchetype = GetOrCreate(archetype.Types.Remove(typeof(T)));
            }

            // Get last slots before copy, for updating entityinfo later
            var archetypeSlot = archetype.LastSlot;
            var newArchetypeLastSlot = newArchetype.LastSlot;
            Slot.Shift(ref newArchetypeLastSlot, newArchetype.EntitiesPerChunk);
            EntityInfo.Shift(archetype, archetypeSlot, newArchetype, newArchetypeLastSlot);

            Archetype.Copy(archetype, newArchetype);
            archetype.Clear();
        }
    }
}

// Set, get and has

public partial class World
{
    /// <summary>
    ///     Sets or replaces a component for an <see cref="Entity"/>.
    /// </summary>
    /// <typeparam name="T">The component type.</typeparam>
    /// <param name="entity">The <see cref="Entity"/>.</param>
    /// <param name="cmp">The instance, optional.</param>
    [MethodImpl(MethodImplOptions.AggressiveInlining)]
    public void Set<T>(Entity entity, in T cmp = default)
    {
        var entitySlot = EntityInfo.GetEntitySlot(entity.Id);
        entitySlot.Archetype.Set(ref entitySlot.Slot, in cmp);
    }

    /// <summary>
    ///     Checks if an <see cref="Entity"/> has a certain component.
    /// </summary>
    /// <typeparam name="T">The component type.</typeparam>
    /// <param name="entity">The <see cref="Entity"/>.</param>
    /// <returns>True if it has the desired component, otherwhise false.</returns>
    [MethodImpl(MethodImplOptions.AggressiveInlining)]
    public bool Has<T>(Entity entity)
    {
        var archetype = EntityInfo.GetArchetype(entity.Id);
        return archetype.Has<T>();
    }

    /// <summary>
    ///     Returns a reference to the component of an <see cref="Entity"/>.
    /// </summary>
    /// <typeparam name="T">The component type.</typeparam>
    /// <param name="entity">The <see cref="Entity"/>.</param>
    /// <returns>A reference to the component.</returns>
    [MethodImpl(MethodImplOptions.AggressiveInlining)]
    public ref T Get<T>(Entity entity)
    {
        var entitySlot = EntityInfo.GetEntitySlot(entity.Id);
        return ref entitySlot.Archetype.Get<T>(ref entitySlot.Slot);
    }

    /// <summary>
    ///     Trys to return a reference to the component of an <see cref="Entity"/>.
    ///     Will copy the component if its a struct.
    /// </summary>
    /// <typeparam name="T">The component type.</typeparam>
    /// <param name="entity">The <see cref="Entity"/>.</param>
    /// <param name="component">The found component.</param>
    /// <returns>True if it exists, otherwhise false.</returns>
    [MethodImpl(MethodImplOptions.AggressiveInlining)]
    public bool TryGet<T>(Entity entity, out T component)
    {
        component = default;
        if (!Has<T>(entity))
        {
            return false;
        }

        var entitySlot = EntityInfo.GetEntitySlot(entity.Id);
        component = entitySlot.Archetype.Get<T>(ref entitySlot.Slot);
        return true;
    }

    /// <summary>
    ///     Trys to return a reference to the component of an <see cref="Entity"/>.
    /// </summary>
    /// <typeparam name="T">The component type.</typeparam>
    /// <param name="entity">The <see cref="Entity"/>.</param>
    /// <param name="exists">True if it exists, oterhwhise false.</param>
    /// <returns>A reference to the component.</returns>
    [MethodImpl(MethodImplOptions.AggressiveInlining)]
    public ref T TryGetRef<T>(Entity entity, out bool exists)
    {
        if (!(exists = Has<T>(entity)))
        {
            return ref Unsafe.NullRef<T>();
        }

        var entitySlot = EntityInfo.GetEntitySlot(entity.Id);
        return ref entitySlot.Archetype.Get<T>(ref entitySlot.Slot);
    }

    /// <summary>
    ///     Adds an new component to the <see cref="Entity"/> and moves it to the new <see cref="Archetype"/>.
    /// </summary>
    /// <param name="entity">The <see cref="Entity"/>.</param>
    /// <typeparam name="T">The component type.</typeparam>
    [SkipLocalsInit]
    [MethodImpl(MethodImplOptions.AggressiveInlining)]
    public void Add<T>(Entity entity)
    {
        var oldArchetype = EntityInfo.GetArchetype(entity.Id);

        // BitSet to stack/span bitset, size big enough to contain ALL registered components.
        Span<uint> stack = stackalloc uint[BitSet.RequiredLength(ComponentRegistry.Size)];
        oldArchetype.BitSet.AsSpan(stack);

        // Create a span bitset, doing it local saves us headache and gargabe
        var spanBitSet = new SpanBitSet(stack);
        spanBitSet.SetBit(Component<T>.ComponentType.Id);

        // Search for fitting archetype or create a new one
        if (!TryGetArchetype(spanBitSet.GetHashCode(), out var newArchetype))
        {
            newArchetype = GetOrCreate(oldArchetype.Types.Add(typeof(T)));
        }

        Move(entity, oldArchetype, newArchetype, out _);
    }

    /// <summary>
    ///     Adds an new component to the <see cref="Entity"/> and moves it to the new <see cref="Archetype"/>.
    /// </summary>
    /// <param name="entity">The <see cref="Entity"/>.</param>
    /// <typeparam name="T">The component type.</typeparam>
    /// <param name="cmp">The component instance.</param>
    [SkipLocalsInit]
    [MethodImpl(MethodImplOptions.AggressiveInlining)]
    public void Add<T>(Entity entity, in T cmp)
    {
        var oldArchetype = EntityInfo.GetArchetype(entity.Id);

        // BitSet to stack/span bitset, size big enough to contain ALL registered components.
        Span<uint> stack = stackalloc uint[BitSet.RequiredLength(ComponentRegistry.Size)];
        oldArchetype.BitSet.AsSpan(stack);

        // Create a span bitset, doing it local saves us headache and gargabe
        var spanBitSet = new SpanBitSet(stack);
        spanBitSet.SetBit(Component<T>.ComponentType.Id);

        // Search for fitting archetype or create a new one
        if (!TryGetArchetype(spanBitSet.GetHashCode(), out var newArchetype))
        {
            newArchetype = GetOrCreate(oldArchetype.Types.Add(typeof(T)));
        }

        Move(entity, oldArchetype, newArchetype, out var slot);
        newArchetype.Set(ref slot, cmp);
    }


    /// <summary>
    ///     Removes an component from an <see cref="Entity"/> and moves it to a different <see cref="Archetype"/>.
    /// </summary>
    /// <typeparam name="T">The component type.</typeparam>
    /// <param name="entity">The <see cref="Entity"/>.</param>
    [SkipLocalsInit]
    [MethodImpl(MethodImplOptions.AggressiveInlining)]
    public void Remove<T>(Entity entity)
    {
        var oldArchetype = EntityInfo.GetArchetype(entity.Id);

        // BitSet to stack/span bitset, size big enough to contain ALL registered components.
        Span<uint> stack = stackalloc uint[oldArchetype.BitSet.Length];
        oldArchetype.BitSet.AsSpan(stack);

        // Create a span bitset, doing it local saves us headache and gargabe
        var spanBitSet = new SpanBitSet(stack);
        spanBitSet.ClearBit(Component<T>.ComponentType.Id);

        // Search for fitting archetype or create a new one
        if (!TryGetArchetype(spanBitSet.GetHashCode(), out var newArchetype))
        {
            newArchetype = GetOrCreate(oldArchetype.Types.Remove(typeof(T)));
        }

        Move(entity, oldArchetype, newArchetype, out _);
    }
}

// Set & Get & Has non generic

public partial class World
{

    /// <summary>
    ///     Sets or replaces a component for an <see cref="Entity"/>.
    /// </summary>
    /// <param name="entity">The <see cref="Entity"/>.</param>
    /// <param name="cmp">The component.</param>
    [MethodImpl(MethodImplOptions.AggressiveInlining)]
    public void Set(Entity entity, object cmp)
    {
        var entitySlot = EntityInfo.GetEntitySlot(entity.Id);
        entitySlot.Archetype.Set(ref entitySlot.Slot, cmp);
    }

    /// <summary>
    ///     Sets or replaces a <see cref="Span{T}"/> of components for an <see cref="Entity"/>.
    /// </summary>
    /// <param name="entity">The <see cref="Entity"/>.</param>
    /// <param name="components">The components <see cref="Span{T}"/>.</param>
    [MethodImpl(MethodImplOptions.AggressiveInlining)]
    public void SetRange(Entity entity, Span<object> components)
    {
        var entitySlot = EntityInfo.GetEntitySlot(entity.Id);
        foreach (var cmp in components)
        {
            entitySlot.Archetype.Set(ref entitySlot.Slot, cmp);
        }
    }

    /// <summary>
    ///     Checks if an <see cref="Entity"/> has a certain component.
    /// </summary>
    /// <param name="entity">The <see cref="Entity"/>.</param>
    /// <param name="type">The component <see cref="ComponentType"/>.</param>
    /// <returns>True if it has the desired component, otherwhise false.</returns>
    [MethodImpl(MethodImplOptions.AggressiveInlining)]
    public bool Has(Entity entity, ComponentType type)
    {
        var archetype = EntityInfo.GetArchetype(entity.Id);
        return archetype.Has(type);
    }

    /// <summary>
    ///     Checks if an <see cref="Entity"/> has a certain component.
    /// </summary>
    /// <param name="entity">The <see cref="Entity"/>.</param>
    /// <param name="types">The component <see cref="ComponentType"/>.</param>
    /// <returns>True if it has the desired component, otherwhise false.</returns>
    [MethodImpl(MethodImplOptions.AggressiveInlining)]
    public bool HasRange(Entity entity, Span<ComponentType> types)
    {
        var archetype = EntityInfo.GetArchetype(entity.Id);
        foreach (var type in types)
        {
            if (!archetype.Has(type))
            {
                return false;
            }
        }
        return true;
    }

    /// <summary>
    ///     Returns a reference to the component of an <see cref="Entity"/>.
    /// </summary>
    /// <param name="entity">The <see cref="Entity"/>.</param>
    /// <param name="type">The component <see cref="ComponentType"/>.</param>
    /// <returns>A reference to the component.</returns>
    [MethodImpl(MethodImplOptions.AggressiveInlining)]
    public object Get(Entity entity, ComponentType type)
    {
        var entitySlot = EntityInfo.GetEntitySlot(entity.Id);
        return entitySlot.Archetype.Get(ref entitySlot.Slot, type);
    }

    /// <summary>
    ///     Returns an array of components of an <see cref="Entity"/>.
    /// </summary>
    /// <param name="entity">The <see cref="Entity"/>.</param>
    /// <param name="types">The component <see cref="ComponentType"/> as a <see cref="Span{T}"/>.</param>
    /// <returns>A reference to the component.</returns>
    [MethodImpl(MethodImplOptions.AggressiveInlining)]
    public object[] GetRange(Entity entity, Span<ComponentType> types)
    {
        var entitySlot = EntityInfo.GetEntitySlot(entity.Id);
        var array = new object[types.Length];
        for (var index = 0; index < types.Length; index++)
        {
            var type = types[index];
            array[index] = entitySlot.Archetype.Get(ref entitySlot.Slot, type);
        }

        return array;
    }

    /// <summary>
    ///     Returns an array of components of an <see cref="Entity"/>.
    /// </summary>
    /// <param name="entity">The <see cref="Entity"/>.</param>
    /// <param name="types">The component <see cref="ComponentType"/>.</param>
    /// <param name="components">A <see cref="Span{T}"/> where the components are put it.</param>
    [MethodImpl(MethodImplOptions.AggressiveInlining)]
    public void GetRange(Entity entity, Span<ComponentType> types, Span<object> components)
    {
        var entitySlot = EntityInfo.GetEntitySlot(entity.Id);
        for (var index = 0; index < types.Length; index++)
        {
            var type = types[index];
            components[index] = entitySlot.Archetype.Get(ref entitySlot.Slot, type);
        }
    }

    /// <summary>
    ///     Trys to return a reference to the component of an <see cref="Entity"/>.
    ///     Will copy the component if its a struct.
    /// </summary>
    /// <param name="entity">The <see cref="Entity"/>.</param>
    /// <param name="type">The component <see cref="ComponentType"/>.</param>
    /// <param name="component">The found component.</param>
    /// <returns>True if it exists, otherwhise false.</returns>
    [MethodImpl(MethodImplOptions.AggressiveInlining)]
    public bool TryGet(Entity entity, ComponentType type, out object component)
    {
        component = default;
        if (!Has(entity, type))
        {
            return false;
        }

        var entitySlot = EntityInfo.GetEntitySlot(entity.Id);
        component = entitySlot.Archetype.Get(ref entitySlot.Slot, type);
        return true;
    }

    /// <summary>
    ///     Adds an new component to the <see cref="Entity"/> and moves it to the new <see cref="Archetype"/>.
    /// </summary>
    /// <param name="entity">The <see cref="Entity"/>.</param>
    /// <param name="cmp">The component.</param>
    [SkipLocalsInit]
    [MethodImpl(MethodImplOptions.AggressiveInlining)]
    public void Add(Entity entity, in object cmp)
    {
        var oldArchetype = EntityInfo.GetArchetype(entity.Id);

        // BitSet to stack/span bitset, size big enough to contain ALL registered components.
        Span<uint> stack = stackalloc uint[BitSet.RequiredLength(ComponentRegistry.Size)];
        oldArchetype.BitSet.AsSpan(stack);

        // Create a span bitset, doing it local saves us headache and gargabe
        var spanBitSet = new SpanBitSet(stack);
        spanBitSet.SetBit(Component.GetComponentType(cmp.GetType()).Id);

        if (!TryGetArchetype(spanBitSet.GetHashCode(), out var newArchetype))
        {
            newArchetype = GetOrCreate(oldArchetype.Types.Add(cmp.GetType()));
        }

        Move(entity, oldArchetype, newArchetype, out _);
    }

    /// <summary>
    ///     Adds a <see cref="IList{T}"/> of new components to the <see cref="Entity"/> and moves it to the new <see cref="Archetype"/>.
    /// </summary>
    /// <param name="entity">The <see cref="Entity"/>.</param>
    /// <param name="components">The component <see cref="Span{T}"/>.</param>
    [SkipLocalsInit]
    [MethodImpl(MethodImplOptions.AggressiveInlining)]
    public void AddRange(Entity entity, Span<object> components)
    {
        var oldArchetype = EntityInfo.GetArchetype(entity.Id);

        // BitSet to stack/span bitset, size big enough to contain ALL registered components.
        Span<uint> stack = stackalloc uint[BitSet.RequiredLength(ComponentRegistry.Size)];
        oldArchetype.BitSet.AsSpan(stack);

        // Create a span bitset, doing it local saves us headache and gargabe
        var spanBitSet = new SpanBitSet(stack);
        for (var index = 0; index < components.Length; index++)
        {
            var type = Component.GetComponentType(components[index].GetType());
            spanBitSet.SetBit(type.Id);
        }

        if (!TryGetArchetype(spanBitSet.GetHashCode(), out var newArchetype))
        {
            var newComponents = new ComponentType[components.Length];
            for (var index = 0; index < components.Length; index++)
            {
                newComponents[index] = (ComponentType)components[index].GetType();
            }

            newArchetype = GetOrCreate(oldArchetype.Types.Add(newComponents));
        }

        Move(entity, oldArchetype, newArchetype, out _);
    }


    /// <summary>
    ///     Removes one single of <see cref="ComponentType"/>'s from the <see cref="Entity"/> and moves it to a different <see cref="Archetype"/>.
    /// </summary>
    /// <param name="entity">The <see cref="Entity"/>.</param>
    /// <param name="type">The <see cref="ComponentType"/> to remove from the the <see cref="Entity"/>.</param>
    [SkipLocalsInit]
    [MethodImpl(MethodImplOptions.AggressiveInlining)]
    public void Remove(Entity entity, ComponentType type)
    {
        var oldArchetype = EntityInfo.GetArchetype(entity.Id);

        // BitSet to stack/span bitset, size big enough to contain ALL registered components.
        Span<uint> stack = stackalloc uint[oldArchetype.BitSet.Length];
        oldArchetype.BitSet.AsSpan(stack);

        // Create a span bitset, doing it local saves us headache and gargabe
        var spanBitSet = new SpanBitSet(stack);
        spanBitSet.ClearBit(type.Id);

        if (!TryGetArchetype(spanBitSet.GetHashCode(), out var newArchetype))
        {
            newArchetype = GetOrCreate(oldArchetype.Types.Remove(type));
        }

        Move(entity, oldArchetype, newArchetype, out _);
    }

    /// <summary>
    ///     Removes a list of <see cref="ComponentType"/>'s from the <see cref="Entity"/> and moves it to a different <see cref="Archetype"/>.
    /// </summary>
    /// <param name="entity">The <see cref="Entity"/>.</param>
    /// <param name="types">A <see cref="Span{T}"/> of <see cref="ComponentType"/>'s, those are removed from the <see cref="Entity"/>.</param>
    [SkipLocalsInit]
    [MethodImpl(MethodImplOptions.AggressiveInlining)]
    public void RemoveRange(Entity entity, Span<ComponentType> types)
    {
        var oldArchetype = EntityInfo.GetArchetype(entity.Id);

        // BitSet to stack/span bitset, size big enough to contain ALL registered components.
        Span<uint> stack = stackalloc uint[oldArchetype.BitSet.Length];
        oldArchetype.BitSet.AsSpan(stack);

        // Create a span bitset, doing it local saves us headache and gargabe
        var spanBitSet = new SpanBitSet(stack);
        for (var index = 0; index < types.Length; index++)
        {
            ref var cmp = ref types[index];
            spanBitSet.ClearBit(cmp.Id);
        }

        if (!TryGetArchetype(spanBitSet.GetHashCode(), out var newArchetype))
        {
            newArchetype = GetOrCreate(oldArchetype.Types.Remove(types.ToArray()));
        }

        Move(entity, oldArchetype, newArchetype, out _);
    }
}

// Utility methods

public partial class World
{
    /// <summary>
    ///     Checks if the <see cref="Entity"/> is alive in this <see cref="World"/>.
    /// </summary>
    /// <param name="entity">The <see cref="Entity"/>.</param>
    /// <returns>True if it exists and is alive, otherwhise false.</returns>
    [MethodImpl(MethodImplOptions.AggressiveInlining)]
    public bool IsAlive(Entity entity)
    {
        return EntityInfo.Has(entity.Id);
    }

    /// <summary>
    ///     Returns the version of an <see cref="Entity"/>.
    ///     Indicating how often it was recycled.
    /// </summary>
    /// <param name="entity">The <see cref="Entity"/>.</param>
    /// <returns>Its version.</returns>
    [MethodImpl(MethodImplOptions.AggressiveInlining)]
    public int Version(Entity entity)
    {
        return EntityInfo.GetVersion(entity.Id);
    }

    /// <summary>
    ///     Returns a <see cref="EntityReference"/> to an <see cref="Entity"/>.
    /// </summary>
    /// <param name="entity">The <see cref="Entity"/>.</param>
    /// <returns>Its <see cref="EntityReference"/>.</returns>
    [MethodImpl(MethodImplOptions.AggressiveInlining)]
    public EntityReference Reference(Entity entity)
    {
        var entityInfo = EntityInfo.TryGetVersion(entity.Id, out var version);
        return new EntityReference(in entity, entityInfo ? version : 0);
    }

    /// <summary>
    ///     Returns the <see cref="Archetype"/> of an <see cref="Entity"/>.
    /// </summary>
    /// <param name="entity">The <see cref="Entity"/>.</param>
    /// <returns>Its <see cref="Archetype"/>.</returns>
    [MethodImpl(MethodImplOptions.AggressiveInlining)]
    public Archetype GetArchetype(Entity entity)
    {
        return EntityInfo.GetArchetype(entity.Id);
    }

    /// <summary>
    ///     Returns the <see cref="Chunk"/> of an <see cref="Entity"/>.
    /// </summary>
    /// <param name="entity">The <see cref="Entity"/>.</param>
    /// <returns>A reference to its <see cref="Chunk"/>.</returns>
    [MethodImpl(MethodImplOptions.AggressiveInlining)]
    public ref readonly Chunk GetChunk(Entity entity)
    {
        var entityInfo = EntityInfo.GetEntitySlot(entity.Id);
        return ref entityInfo.Archetype.GetChunk(entityInfo.Slot.ChunkIndex);
    }

    /// <summary>
    ///     Returns all <see cref="ComponentType"/>'s of an <see cref="Entity"/>.
    /// </summary>
    /// <param name="entity">The <see cref="Entity"/>.</param>
    /// <returns>Its <see cref="ComponentType"/>'s array.</returns>
    [MethodImpl(MethodImplOptions.AggressiveInlining)]
    public ComponentType[] GetComponentTypes(Entity entity)
    {
        var archetype = EntityInfo.GetArchetype(entity.Id);
        return archetype.Types;
    }

    /// <summary>
    ///     Returns all components of an <see cref="Entity"/> as an array.
    ///     Will allocate memory.
    /// </summary>
    /// <param name="entity">The <see cref="Entity"/>.</param>
    /// <returns>A newly allocated array containing the entities components.</returns>
    [MethodImpl(MethodImplOptions.AggressiveInlining)]
    public object[] GetAllComponents(Entity entity)
    {
        // Get archetype and chunk.
        var entitySlot = EntityInfo.GetEntitySlot(entity.Id);
        var archetype = entitySlot.Archetype;
        ref var chunk = ref archetype.GetChunk(entitySlot.Slot.ChunkIndex);
        var components = chunk.Components;

        // Loop over components, collect and returns them.
        var entityIndex = entitySlot.Slot.Index;
        var cmps = new object[components.Length];

        for (var index = 0; index < components.Length; index++)
        {
            var componentArray = components[index];
            var component = componentArray.Get(entityIndex);
            cmps[index] = component;
        }

        return cmps;
    }
}
<|MERGE_RESOLUTION|>--- conflicted
+++ resolved
@@ -165,13 +165,9 @@
         // Set archetypes to null to free them manually since Archetypes are set to ClearMode.Never to fix #65
         for (var index = 0; index < world.Archetypes.Count; index++)
         {
-<<<<<<< HEAD
             var archetype = world.Archetypes[index];
             archetype.Dispose();
-            world.Archetypes[index] = null;
-=======
             world.Archetypes[index] = null!;
->>>>>>> c01ebbe3
         }
 
         world.Archetypes.Dispose();
@@ -332,7 +328,7 @@
         {
             Archetypes[index] = null!;
         }
-
+        // TODO : Proper clear & dispose
         Archetypes.Clear();
     }
 
@@ -375,7 +371,6 @@
         return counter;
     }
 
-<<<<<<< HEAD
     /// <summary>
     ///     Search all matching <see cref="Entity"/>'s and put them into the given <see cref="IList{T}"/>.
     /// </summary>
@@ -395,8 +390,6 @@
             }
         }
     }
-=======
->>>>>>> c01ebbe3
 
     /// <summary>
     ///     Search all matching <see cref="Entity"/>'s and put them into the given <see cref="Span{T}"/>.
@@ -609,11 +602,7 @@
         var query = Query(in queryDescription);
         foreach (ref var chunk in query)
         {
-<<<<<<< HEAD
-            ref var entityFirstElement = ref chunk.Entity(0);;
-=======
             ref var entityFirstElement = ref chunk.Entity(0);
->>>>>>> c01ebbe3
             foreach (var entityIndex in chunk)
             {
                 ref readonly var entity = ref Unsafe.Add(ref entityFirstElement, entityIndex);
@@ -760,40 +749,6 @@
 public partial class World
 {
 
-<<<<<<< HEAD
-    /// <summary>
-    ///     Updates the <see cref="EntityInfo"/> and all entities that moved/shifted between the archetypes.
-    /// </summary>
-    /// <param name="archetype">The old <see cref="Archetype"/>.</param>
-    /// <param name="archetypeSlot">The old <see cref="Slot"/> where the shift operation started.</param>
-    /// <param name="newArchetype">The new <see cref="Archetype"/>.</param>
-    /// <param name="newArchetypeSlot">The new <see cref="Slot"/> where the entities were shifted to.</param>
-    [MethodImpl(MethodImplOptions.AggressiveInlining)]
-    private void ShiftEntityInfo(Archetype archetype, Slot archetypeSlot, Archetype newArchetype, Slot newArchetypeSlot)
-    {
-        // Update the entityInfo of all copied entities.
-        for (var chunkIndex = archetypeSlot.ChunkIndex; chunkIndex >= 0; --chunkIndex)
-        {
-            ref var chunk = ref archetype.GetChunk(chunkIndex);
-            ref var entityFirstElement = ref chunk.Entity(0);
-            for (var index = archetypeSlot.Index; index >= 0; --index)
-            {
-                ref readonly var entity = ref Unsafe.Add(ref entityFirstElement, index);
-
-                // Calculate new entity slot based on its old slot.
-                var entitySlot = new Slot(index, chunkIndex);
-                var newSlot = Slot.Shift(entitySlot, archetype.EntitiesPerChunk, newArchetypeSlot, newArchetype.EntitiesPerChunk);
-
-                // Update entity info
-                var entityInfo = EntityInfo[entity.Id];
-                entityInfo.Slot = newSlot;
-                entityInfo.Archetype = newArchetype;
-                EntityInfo[entity.Id] = entityInfo;
-            }
-        }
-    }
-=======
->>>>>>> c01ebbe3
 
     /// <summary>
     ///     An efficient method to destroy all <see cref="Entity"/>s matching a <see cref="QueryDescription"/>.
