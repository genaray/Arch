--- conflicted
+++ resolved
@@ -1763,7 +1763,6 @@
     }
 }
 
-<<<<<<< HEAD
 public partial class World
 {
     /// <summary>
@@ -1792,8 +1791,6 @@
 }
 
 #endregion
-=======
-#endregion
 
 #if CHANGED_FLAGS
 
@@ -1880,5 +1877,4 @@
     }
 }
 
-#endif
->>>>>>> 027d25ab
+#endif