#if !PURE_ECS
using Arch.Core.Extensions;
using Arch.Core.Utils;
#endif

namespace Arch.Core;

#if PURE_ECS

/// <summary>
///     The <see cref="Entity"/> struct
///     represents a general-purpose object and can be assigned a set of components that act as data.
/// </summary>
[SkipLocalsInit]
public readonly struct Entity : IEquatable<Entity>, IComparable<Entity>
{
    /// <summary>
    ///     Its Id, unique in its <see cref="World"/>.
    /// </summary>
    public readonly int Id = -1;

    /// <summary>
    ///     The version of an entity.
    /// </summary>
    public readonly int Version;

    /// <summary>
    ///     A null entity, used for comparison.
    /// </summary>
    public static readonly Entity Null = new(-1, 0, -1);

    /// <summary>
    ///     Initializes a new instance of the <see cref="Entity"/> struct.
    /// </summary>
    /// <param name="id">Its unique id.</param>
    /// <param name="worldId">Its world id, not used for this entity since its pure ecs.</param>
    /// <param name="version">Its version.</param>
    internal Entity(int id, int worldId)
    {
        Id = id;
        Version = 1;
    }

    /// <summary>
    ///     Initializes a new instance of the <see cref="Entity"/> struct.
    /// </summary>
    /// <param name="id">Its unique id.</param>
    /// <param name="worldId">Its world id, not used for this entity since its pure ecs.</param>
    /// <param name="version">Its version.</param>
    internal Entity(int id, int worldId, int version)
    {
        Id = id;
        Version = version;
    }

    /// <summary>
    ///     Checks the <see cref="Entity"/> for equality with another one.
    /// </summary>
    /// <param name="other">The other <see cref="Entity"/>.</param>
    /// <returns>True if equal, false if not.</returns>
    public bool Equals(Entity other)
    {
        return ((Id ^ other.Id) | (Version ^ other.Version)) == 0;
    }

    /// <summary>
    ///     Checks the <see cref="Entity"/> for equality with another object..
    /// </summary>
    /// <param name="obj">The other <see cref="Entity"/> object.</param>
    /// <returns>True if equal, false if not.</returns>
    public override bool Equals(object? obj)
    {
        return obj is Entity other && Equals(other);
    }

    /// <summary>
    ///     Compares this <see cref="Entity"/> instance to another one for sorting and ordering.
    ///     <remarks>Orders them by id. Ascending.</remarks>
    /// </summary>
    /// <param name="other">The other <see cref="Entity"/>.</param>
    /// <returns>A int indicating their order.</returns>
    public int CompareTo(Entity other)
    {
        return (WorldId.CompareTo(other.Version) << 8) | Id.CompareTo(other.Id);
    }

    /// <summary>
    ///     Calculates the hash of this <see cref="Entity"/>.
    /// </summary>
    /// <returns>Its hash.</returns>

    public override int GetHashCode()
    {
        unchecked
        {
            // Overflow is fine, just wrap
            var hash = 17;
            hash = hash * 23 + Id;
            hash = hash * 23 + Version;
            return hash;
        }
    }

    /// <summary>
    ///     Checks the left <see cref="Entity"/> for equality with the right one.
    /// </summary>
    /// <param name="left">The left <see cref="Entity"/>.</param>
    /// <param name="right">The right <see cref="Entity"/>.</param>
    /// <returns>True if both are equal, otherwise false.</returns>

    public static bool operator ==(Entity left, Entity right)
    {
        return left.Equals(right);
    }

    /// <summary>
    ///     Checks the left <see cref="Entity"/> for unequality with the right one.
    /// </summary>
    /// <param name="left">The left <see cref="Entity"/>.</param>
    /// <param name="right">The right <see cref="Entity"/>.</param>
    /// <returns>True if both are unequal, otherwise false.</returns>

    public static bool operator !=(Entity left, Entity right)
    {
        return !left.Equals(right);
    }

    /// <summary>
    ///     Converts this entity to a string.
    /// </summary>
    /// <returns>A string.</returns>
    public override string ToString()
    {
        return $"{nameof(Id)}: {Id}";
    }
}
#else

/// <summary>
///     The <see cref="Entity"/> struct
///     represents a general-purpose object and can be assigned a set of components that act as data.
/// </summary>
[DebuggerTypeProxy(typeof(EntityDebugView))]
[SkipLocalsInit]
public readonly struct Entity : IEquatable<Entity>, IComparable<Entity>
{
    /// <summary>
    ///      It's Id, unique in its <see cref="World"/>.
    /// </summary>
    public readonly int Id;

    /// <summary>
    /// Its <see cref="World"/> id.
    /// </summary>
    public readonly int WorldId;

    /// <summary>
    ///     The version of an entity.
    /// </summary>
    public readonly int Version;

    /// <summary>
    ///     A null <see cref="Entity"/> used for comparison.
    /// </summary>
    public readonly static Entity Null = new(-1, 0, -1);

    /// <summary>
    ///     Initializes a new instance of the <see cref="Entity"/> struct with default values.
    /// </summary>
    public Entity()
    {
        Id = -1;
        WorldId = 0;
        Version = -1;
    }

    /// <summary>
    ///     Initializes a new instance of the <see cref="Entity"/> struct.
    /// </summary>
    /// <param name="id">Its unique id.</param>
    /// <param name="worldId">Its <see cref="World"/> id.</param>
    /// <param name="version">Its version.</param>
    internal Entity(int id, int worldId)
    {
        Id = id;
        WorldId = worldId;
        Version = 1;
    }

    /// <summary>
    ///     Initializes a new instance of the <see cref="Entity"/> struct.
    /// </summary>
    /// <param name="id">Its unique id.</param>
    /// <param name="worldId">Its <see cref="World"/> id.</param>
    /// <param name="version">Its version.</param>
    internal Entity(int id, int worldId, int version)
    {
        Id = id;
        WorldId = worldId;
        Version = version;
    }

    /// <summary>
    ///     Checks the <see cref="Entity"/> for equality with another one.
    /// </summary>
    /// <param name="other">The other <see cref="Entity"/>.</param>
    /// <returns>True if equal, false if not.</returns>
    public bool Equals(Entity other)
    {
        return ((Id ^ other.Id) | (WorldId ^ other.WorldId) | (Version ^ other.Version)) == 0;
    }

    /// <summary>
    ///     Checks the <see cref="Entity"/> for equality with another <see cref="object"/>.
    /// </summary>
    /// <param name="obj">The other <see cref="Entity"/> object.</param>
    /// <returns>True if equal, false if not.</returns>
    public override bool Equals(object? obj)
    {
        return obj is Entity other && Equals(other);
    }

    /// <summary>
    ///     Compares this <see cref="Entity"/> instance to another one for sorting and ordering.
    ///     <remarks>Orders them by id and world. Ascending.</remarks>
    /// </summary>
    /// <param name="other">The other <see cref="Entity"/>.</param>
    /// <returns>A int indicating their order.</returns>
    public int CompareTo(Entity other)
    {
        return (WorldId.CompareTo(other.WorldId) << 16) | (Version.CompareTo(other.Version) << 8) | Id.CompareTo(other.Id);
    }

    /// <summary>
    ///     Calculates the hash of this <see cref="Entity"/>.
    /// </summary>
    /// <returns>Its hash.</returns>
    public override int GetHashCode()
    {
        unchecked
        {
            // Overflow is fine, just wrap
            var hash = 17;
            hash = (hash * 23) + Id;
            hash = (hash * 23) + WorldId;
            hash = (hash * 23) + Version;
            return hash;
        }
    }

    /// <summary>
    ///      Checks the <see cref="Entity"/> for equality with another one.
    /// </summary>
    /// <param name="left">The left <see cref="Entity"/>.</param>
    /// <param name="right">The right <see cref="Entity"/>.</param>
    /// <returns>True if equal, otherwise false.</returns>
    public static bool operator ==(Entity left, Entity right)
    {
        return left.Equals(right);
    }

    /// <summary>
    ///      Checks the <see cref="Entity"/> for inequality with another one.
    /// </summary>
    /// <param name="left">The left <see cref="Entity"/>.</param>
    /// <param name="right">The right <see cref="Entity"/>.</param>
    /// <returns>True if unequal, otherwise false.</returns>
    public static bool operator !=(Entity left, Entity right)
    {
        return !left.Equals(right);
    }

    /// <summary>
    ///     Converts this <see cref="Entity"/> to a string.
    /// </summary>
    /// <returns>Its string.</returns>
    public override string ToString()
    {
        return $"Entity = {{ {nameof(Id)} = {Id}, {nameof(WorldId)} = {WorldId}, {nameof(Version)} = {Version} }}";
    }
}
<<<<<<< HEAD
#endif

/// <summary>
///     The <see cref="EntityReference"/> struct
///     represents a reference to an <see cref="Entity"/> and its Version.
/// </summary>
[SkipLocalsInit]
public readonly struct EntityReference
{

    /// <summary>
    ///     The referenced <see cref="Entity"/>.
    /// </summary>
    public readonly Entity Entity;

    /// <summary>
    ///     Its version.
    /// </summary>
    public readonly int Version;

    /// <summary>
    ///     A null reference.
    /// </summary>
    public static readonly EntityReference Null = new(Entity.Null, -1);

    /// <summary>
    ///     Initializes a new instance of the <see cref="EntityReference"/> struct.
    /// </summary>
    /// <param name="entity">The referenced <see cref="Entity"/>.</param>
    /// <param name="version">Its version.</param>
    internal EntityReference(in Entity entity, in int version)
    {
        Entity = entity;
        Version = version;
    }

    /// <summary>
    ///     Initializes a new null instance of the <see cref="EntityReference"/> struct.
    /// </summary>
    public EntityReference()
    {
        Entity = Entity.Null;
        Version = -1;
    }

#if PURE_ECS

    /// <summary>
    ///     Checks if the referenced <see cref="Entity"/> is still valid and alife.
    /// </summary>
    /// <param name="world">The <see cref="Entity"/> <see cref="World"/>..</param>
    /// <returns>True if its alive, otherwhise false.</returns>

    public bool IsAlive(World world)
    {
        return world.IsAlive(this);
    }
#else
    /// <summary>
    ///     Checks if the referenced <see cref="Entity"/> is still valid and alive.
    /// </summary>
    /// <returns>True if its alive, otherwhise false.</returns>

    public bool IsAlive()
    {
        if (this == Null)
        {
            return false;
        }

        var reference = Entity.Reference();
        return this == reference;
    }
#endif

    /// <summary>
    ///     Checks the <see cref="EntityReference"/> for equality with another one.
    /// </summary>
    /// <param name="other">The other <see cref="EntityReference"/>.</param>
    /// <returns>True if equal, false if not.</returns>

    public bool Equals(EntityReference other)
    {
        return Entity.Equals(other.Entity) && Version == other.Version;
    }

    /// <summary>
    ///     Checks the <see cref="EntityReference"/> for equality with another <see cref="object"/>.
    /// </summary>
    /// <param name="obj">The other <see cref="EntityReference"/> object.</param>
    /// <returns>True if equal, false if not.</returns>

    public override bool Equals(object? obj)
    {
        return obj is EntityReference other && Equals(other);
    }

    /// <summary>
    ///     Calculates the hash of this <see cref="Entity"/>.
    /// </summary>
    /// <returns>Its hash.</returns>

    public override int GetHashCode()
    {
        unchecked
        {
            return (Entity.GetHashCode() * 397) ^ Version;
        }
    }

    /// <summary>
    ///      Checks the <see cref="EntityReference"/> for equality with another one.
    /// </summary>
    /// <param name="left">The left <see cref="EntityReference"/>.</param>
    /// <param name="right">The right <see cref="EntityReference"/>.</param>
    /// <returns>True if equal, otherwhise false.</returns>

    public static bool operator ==(EntityReference left, EntityReference right)
    {
        return left.Equals(right);
    }

    /// <summary>
    ///      Checks the <see cref="EntityReference"/> for inequality with another one.
    /// </summary>
    /// <param name="left">The left <see cref="EntityReference"/>.</param>
    /// <param name="right">The right <see cref="EntityReference"/>.</param>
    /// <returns>True if inequal, otherwhise false.</returns>

    public static bool operator !=(EntityReference left, EntityReference right)
    {
        return !left.Equals(right);
    }

    /// <summary>
    ///     Implicitly converts an <see cref="EntityReference"/> into the
    ///     <see cref="Entity"/> that it is referencing.
    /// </summary>
    /// <param name="reference">The <see cref="EntityReference"/> to convert.</param>
    /// <returns>
    ///     The <see cref="Entity"/> referenced by this <see cref="EntityReference"/>.
    /// </returns>

    public static implicit operator Entity(EntityReference reference)
    {
        return reference.Entity;
    }

    /// <summary>
    ///     Converts this <see cref="EntityReference"/> to a string.
    /// </summary>
    /// <returns>Its string.</returns>
    public override string ToString()
    {
        return $"EntityReference = {{ {nameof(Entity)} = {Entity}, {nameof(Version)} = {Version} }}";
    }
}
=======
#endif
>>>>>>> 9605d656
<|MERGE_RESOLUTION|>--- conflicted
+++ resolved
@@ -74,7 +74,7 @@
     }
 
     /// <summary>
-    ///     Compares this <see cref="Entity"/> instance to another one for sorting and ordering.
+    ///     Compares this <see cref="Entity"/> instace to another one for sorting and ordering.
     ///     <remarks>Orders them by id. Ascending.</remarks>
     /// </summary>
     /// <param name="other">The other <see cref="Entity"/>.</param>
@@ -221,7 +221,7 @@
     }
 
     /// <summary>
-    ///     Compares this <see cref="Entity"/> instance to another one for sorting and ordering.
+    ///     Compares this <see cref="Entity"/> instace to another one for sorting and ordering.
     ///     <remarks>Orders them by id and world. Ascending.</remarks>
     /// </summary>
     /// <param name="other">The other <see cref="Entity"/>.</param>
@@ -279,164 +279,4 @@
         return $"Entity = {{ {nameof(Id)} = {Id}, {nameof(WorldId)} = {WorldId}, {nameof(Version)} = {Version} }}";
     }
 }
-<<<<<<< HEAD
-#endif
-
-/// <summary>
-///     The <see cref="EntityReference"/> struct
-///     represents a reference to an <see cref="Entity"/> and its Version.
-/// </summary>
-[SkipLocalsInit]
-public readonly struct EntityReference
-{
-
-    /// <summary>
-    ///     The referenced <see cref="Entity"/>.
-    /// </summary>
-    public readonly Entity Entity;
-
-    /// <summary>
-    ///     Its version.
-    /// </summary>
-    public readonly int Version;
-
-    /// <summary>
-    ///     A null reference.
-    /// </summary>
-    public static readonly EntityReference Null = new(Entity.Null, -1);
-
-    /// <summary>
-    ///     Initializes a new instance of the <see cref="EntityReference"/> struct.
-    /// </summary>
-    /// <param name="entity">The referenced <see cref="Entity"/>.</param>
-    /// <param name="version">Its version.</param>
-    internal EntityReference(in Entity entity, in int version)
-    {
-        Entity = entity;
-        Version = version;
-    }
-
-    /// <summary>
-    ///     Initializes a new null instance of the <see cref="EntityReference"/> struct.
-    /// </summary>
-    public EntityReference()
-    {
-        Entity = Entity.Null;
-        Version = -1;
-    }
-
-#if PURE_ECS
-
-    /// <summary>
-    ///     Checks if the referenced <see cref="Entity"/> is still valid and alife.
-    /// </summary>
-    /// <param name="world">The <see cref="Entity"/> <see cref="World"/>..</param>
-    /// <returns>True if its alive, otherwhise false.</returns>
-
-    public bool IsAlive(World world)
-    {
-        return world.IsAlive(this);
-    }
-#else
-    /// <summary>
-    ///     Checks if the referenced <see cref="Entity"/> is still valid and alive.
-    /// </summary>
-    /// <returns>True if its alive, otherwhise false.</returns>
-
-    public bool IsAlive()
-    {
-        if (this == Null)
-        {
-            return false;
-        }
-
-        var reference = Entity.Reference();
-        return this == reference;
-    }
-#endif
-
-    /// <summary>
-    ///     Checks the <see cref="EntityReference"/> for equality with another one.
-    /// </summary>
-    /// <param name="other">The other <see cref="EntityReference"/>.</param>
-    /// <returns>True if equal, false if not.</returns>
-
-    public bool Equals(EntityReference other)
-    {
-        return Entity.Equals(other.Entity) && Version == other.Version;
-    }
-
-    /// <summary>
-    ///     Checks the <see cref="EntityReference"/> for equality with another <see cref="object"/>.
-    /// </summary>
-    /// <param name="obj">The other <see cref="EntityReference"/> object.</param>
-    /// <returns>True if equal, false if not.</returns>
-
-    public override bool Equals(object? obj)
-    {
-        return obj is EntityReference other && Equals(other);
-    }
-
-    /// <summary>
-    ///     Calculates the hash of this <see cref="Entity"/>.
-    /// </summary>
-    /// <returns>Its hash.</returns>
-
-    public override int GetHashCode()
-    {
-        unchecked
-        {
-            return (Entity.GetHashCode() * 397) ^ Version;
-        }
-    }
-
-    /// <summary>
-    ///      Checks the <see cref="EntityReference"/> for equality with another one.
-    /// </summary>
-    /// <param name="left">The left <see cref="EntityReference"/>.</param>
-    /// <param name="right">The right <see cref="EntityReference"/>.</param>
-    /// <returns>True if equal, otherwhise false.</returns>
-
-    public static bool operator ==(EntityReference left, EntityReference right)
-    {
-        return left.Equals(right);
-    }
-
-    /// <summary>
-    ///      Checks the <see cref="EntityReference"/> for inequality with another one.
-    /// </summary>
-    /// <param name="left">The left <see cref="EntityReference"/>.</param>
-    /// <param name="right">The right <see cref="EntityReference"/>.</param>
-    /// <returns>True if inequal, otherwhise false.</returns>
-
-    public static bool operator !=(EntityReference left, EntityReference right)
-    {
-        return !left.Equals(right);
-    }
-
-    /// <summary>
-    ///     Implicitly converts an <see cref="EntityReference"/> into the
-    ///     <see cref="Entity"/> that it is referencing.
-    /// </summary>
-    /// <param name="reference">The <see cref="EntityReference"/> to convert.</param>
-    /// <returns>
-    ///     The <see cref="Entity"/> referenced by this <see cref="EntityReference"/>.
-    /// </returns>
-
-    public static implicit operator Entity(EntityReference reference)
-    {
-        return reference.Entity;
-    }
-
-    /// <summary>
-    ///     Converts this <see cref="EntityReference"/> to a string.
-    /// </summary>
-    /// <returns>Its string.</returns>
-    public override string ToString()
-    {
-        return $"EntityReference = {{ {nameof(Entity)} = {Entity}, {nameof(Version)} = {Version} }}";
-    }
-}
-=======
-#endif
->>>>>>> 9605d656
+#endif