using System.Diagnostics.Contracts;
using Arch.Core.Events;
using Arch.Core.Extensions;
using Arch.Core.Extensions.Internal;
using Arch.Core.Utils;
using CommunityToolkit.HighPerformance;

namespace Arch.Core;

public readonly unsafe struct UnsafeArray<T> : IDisposable where T : unmanaged
{

    internal readonly T* _ptr;

    public UnsafeArray(int count)
    {
#if NET6_0_OR_GREATER
        _ptr = (T*)NativeMemory.Alloc((nuint)(sizeof(T) * count));
#else
        _ptr = (T*)Marshal.AllocHGlobal(sizeof(T) * count);
#endif
        Count = count;
    }

    public readonly int Count
    {
        [MethodImpl(MethodImplOptions.AggressiveInlining)]
        get;
    }

    public readonly int Length
    {
        [MethodImpl(MethodImplOptions.AggressiveInlining)]
        get => Count;
    }

    public ref T this[int i]
    {
        [MethodImpl(MethodImplOptions.AggressiveInlining)]
        get => ref _ptr[i];
    }

    public void Dispose()
    {
#if NET6_0_OR_GREATER
        NativeMemory.Free(_ptr);
#else
        Marshal.FreeHGlobal((IntPtr)_ptr);
#endif
    }

    /// <summary>
    ///     Converts an <see cref="UnsafeArray{T}"/> into a void pointer.
    /// </summary>
    /// <param name="instance">The <see cref="UnsafeArray{T}"/> instance.</param>
    /// <returns>A void pointer.</returns>
    [MethodImpl(MethodImplOptions.AggressiveInlining)]
    public static implicit operator void*(UnsafeArray<T> instance)
    {
        return (void*)instance._ptr;
    }
}

public unsafe struct UnsafeArray
{
    /// <summary>
    ///  Copies the a part of the <see cref="UnsafeArray{T}"/> to the another <see cref="UnsafeArray{T}"/>.
    /// </summary>
    /// <param name="source">The source <see cref="UnsafeArray{T}"/>.</param>
    /// <param name="index">The start index in the source <see cref="UnsafeArray{T}"/>.</param>
    /// <param name="destination">The destination <see cref="UnsafeArray{T}"/>.</param>
    /// <param name="destinationIndex">The start index in the destination <see cref="UnsafeArray{T}"/>.</param>
    /// <param name="length">The length indicating the amount of items being copied.</param>
    [MethodImpl(MethodImplOptions.AggressiveInlining)]
    [Pure]
    internal static void Copy<T>(ref UnsafeArray<T> source, int index, ref UnsafeArray<T> destination, int destinationIndex, int length) where T : unmanaged
    {
        var size = sizeof(T);
        var bytes = size * length;
        var sourcePtr = (void*)(source._ptr + (size*index));
        var destinationPtr = (void*)(destination._ptr + (size*destinationIndex));
        Buffer.MemoryCopy(sourcePtr, destinationPtr, bytes, bytes);
    }


    /// <summary>
    ///     Fills an <see cref="UnsafeArray{T}"/> with a given value.
    /// </summary>
    /// <param name="source">The <see cref="UnsafeArray{T}"/> instance.</param>
    /// <param name="value">The value.</param>
    [MethodImpl(MethodImplOptions.AggressiveInlining)]
    [Pure]
    internal static void Fill<T>(ref UnsafeArray<T> source, in T value = default) where T : unmanaged
    {
        for (int index = 0; index < source.Count; index++)
        {
            source[index] = value;
        }
    }

}

/// <summary>
///     The <see cref="ComponentArray"/> struct
///     represents an hybrid array that either wraps an <see cref="Array"/> or an <see cref="NativeArray"/>.
///     It mirrors the most important array operations to acess the underlaying array regardless of its implementation.
/// </summary>
public readonly unsafe struct ComponentArray : IDisposable
{

    /// <summary>
    ///     An <see cref="IntPtr"/> pointing to native memory that represents the array.
    /// </summary>
    private readonly IntPtr NativeArray;

    /// <summary>
    ///     An gc managed <see cref="Array"/> that represents the array.
    /// </summary>
    private readonly Array Array;


    /// <summary>
    ///     Initializes a new instance of the <see cref="ComponentArray"/> struct.
    ///     Accepts a <see cref="IntPtr"/> and creates an unmanaged <see cref="ComponentArray"/> instance.
    /// </summary>
    /// <param name="nativeArray">The <see cref="IntPtr"/> pointing towards the native allocated memory block indicating an array.</param>
    /// <param name="componentType">The <see cref="ComponentType"/> stored.</param>
    /// <param name="capacity">The capacity.</param>
    internal ComponentArray(IntPtr nativeArray, ComponentType componentType, int capacity)
    {
        ComponentType = componentType;
        NativeArray = nativeArray;
        IsManaged = false;
        Capacity = capacity;
    }

    /// <summary>
    ///     Initializes a new instance of the <see cref="ComponentArray"/> struct.
    ///     Accepts a <see cref="Array"/> and creates an managed <see cref="ComponentArray"/> instance.
    /// </summary>
    /// <param name="array">The <see cref="Array"/>.</param>
    /// <param name="componentType">The <see cref="ComponentType"/> stored.</param>
    /// <param name="capacity">The capacity.</param>
    internal ComponentArray(Array array, ComponentType componentType, int capacity)
    {
        ComponentType = componentType;
        Array = array;
        IsManaged = true;
        Capacity = capacity;
    }

    /// <summary>
    ///     The <see cref="ComponentType"/> that is stored by this array.
    /// </summary>
    public readonly ComponentType ComponentType { get; }

    /// <summary>
    ///     True if the underlaying array is a managed <see cref="Array"/> and no native memory <see cref="NativeArray"/>.
    /// </summary>
    public readonly bool IsManaged { get; }

    /// <summary>
    ///     The arrays allocated capacity.
    /// </summary>
    public readonly int Capacity { get; }

    /// <summary>
    ///     Sets an item at an index.
    /// </summary>
    /// <param name="index">The index.</param>
    /// <param name="value">The item value.</param>
    [MethodImpl(MethodImplOptions.AggressiveInlining)]
    public void Set(in int index, object value)
    {
        if (!IsManaged)
        {
            var ptr = NativeArray + (ComponentType.ByteSize * index);
            Marshal.StructureToPtr(value, ptr, false);
        }
        else
        {
            Array.SetValue(value, index);
        }
    }

    /// <summary>
    ///     Returns an item from an index.
    /// </summary>
    /// <param name="index">The index.</param>
    /// <returns>The item casted to an <see cref="object"/>.</returns>
    [MethodImpl(MethodImplOptions.AggressiveInlining)]
    public object Get(in int index)
    {
        if (Array == null)
        {
            var ptr = NativeArray + (ComponentType.ByteSize * index);
            return Marshal.PtrToStructure(ptr, ComponentType.Type);
        }

        return Array.GetValue(index);
    }

    /// <summary>
    ///     Disposes this <see cref="ComponentArray"/> instance and releases memory.
    /// </summary>
    [MethodImpl(MethodImplOptions.AggressiveInlining)]
    public void Dispose()
    {
        if (IsManaged)
        {
            return;
        }

        Marshal.FreeHGlobal(NativeArray);
    }

    /// <summary>
    ///     Converts this <see cref="ComponentArray"/> instance into its <see cref="Span{T}"/> representation.
    /// </summary>
    /// <typeparam name="T">The generic type of this underlaying array.</typeparam>
    /// <returns>A new instance of an <see cref="Span{T}"/>.</returns>
    [MethodImpl(MethodImplOptions.AggressiveInlining)]
    public Span<T> AsSpan<T>()
    {
        // Handle object components.
        if (RuntimeHelpers.IsReferenceOrContainsReferences<T>())
        {
            var arrayRef = Unsafe.As<T[]>(Array);
            return new Span<T>(arrayRef);
        }

        return new Span<T>((void*)NativeArray, Capacity);
    }

    /// <summary>
    ///     Creates a new instance of the <see cref="ComponentArray"/> struct.
    ///     Determines if the passed <see cref="ComponentType"/> is managed and therefore will either allocate a native <see cref="ComponentArray"/> or a gc one.
    /// </summary>
    /// <param name="type">The <see cref="ComponentType"/> that the <see cref="ComponentArray"/> should store.</param>
    /// <param name="Capacity">The capacity.</param>
    /// <returns>A new <see cref="ComponentArray"/> instance.</returns>
    [MethodImpl(MethodImplOptions.AggressiveInlining)]
    internal static ComponentArray CreateInstance(ComponentType type, int Capacity)
    {
        if (!type.IsManaged)
        {
            var ptr = Marshal.AllocHGlobal(type.ByteSize * Capacity);
            return new ComponentArray(ptr, type, Capacity);
        }

        var array = Array.CreateInstance(type, Capacity);
        return new ComponentArray(array, type, Capacity);
    }

    /// <summary>
    ///  Copies the whole <see cref="Chunk"/> (with all its entities and components) or a part from it to the another <see cref="Chunk"/>.
    /// </summary>
    /// <param name="source">The source <see cref="Chunk"/>.</param>
    /// <param name="index">The start index in the source <see cref="Chunk"/>.</param>
    /// <param name="destination">The destination <see cref="Chunk"/>.</param>
    /// <param name="destinationIndex">The start index in the destination <see cref="Chunk"/>.</param>
    /// <param name="length">The length indicating the amount of <see cref="Entity"/>s being copied.</param>
    [MethodImpl(MethodImplOptions.AggressiveInlining)]
    [Pure]
    internal static void Copy(ref ComponentArray source, int index, ref ComponentArray destination, int destinationIndex, int length)
    {
        // Can not copy since im lazy
        if (source.IsManaged != destination.IsManaged || source.ComponentType != destination.ComponentType)
        {
            return;
        }

        // Copy content
        if (!source.IsManaged)
        {
            var bytes = source.ComponentType.ByteSize * length;
            var sourcePtr = (void*)(source.NativeArray + (source.ComponentType.ByteSize*index));
            var destinationPtr = (void*)(destination.NativeArray + (source.ComponentType.ByteSize*destinationIndex));
            Buffer.MemoryCopy(sourcePtr, destinationPtr, bytes, bytes);
        }
        else
        {
            Array.Copy(source.Array, index, destination.Array, destinationIndex, length);
        }
    }

    /// <summary>
    ///     Converts an <see cref="ComponentArray"/> into a void pointer.
    /// </summary>
    /// <param name="instance">The <see cref="ComponentArray"/> instance.</param>
    /// <returns>A void pointer.</returns>
    [MethodImpl(MethodImplOptions.AggressiveInlining)]
    public static implicit operator void*(ComponentArray instance) => (void*)instance.NativeArray;
}

/// <summary>
///     The <see cref="Chunk"/> struct represents a contiguous block of memory in which various components are stored in Structure of Arrays.
///     Chunks are internally allocated and filled by <see cref="Archetype"/>'s.
///     Through them it is possible to efficiently provide or trim memory for additional entities.
/// </summary>
[SkipLocalsInit]  // Really a speed improvements? The benchmark only showed a slight improvement
public unsafe partial struct Chunk
{
    /// <summary>
    ///     Initializes a new instance of the <see cref="Chunk"/> struct.
    ///     Automatically creates a lookup array for quick access to internal components.
    /// </summary>
    /// <param name="capacity">How many entities of the respective component structure fit into this <see cref="Chunk"/>.</param>
    /// <param name="types">The respective component structure of all entities in this <see cref="Chunk"/>.</param>
    internal Chunk(int capacity, params ComponentType[] types)
        : this(capacity, types.ToLookupArray(), types) { }

    /// <summary>
    ///     Initializes a new instance of the <see cref="Chunk"/> struct
    /// </summary>
    /// <param name="capacity">How many entities of the respective component structure fit into this <see cref="Chunk"/>.</param>
    /// <param name="componentIdToArrayIndex">A lookup array which maps the component id to the array index of the component array.</param>
    /// <param name="types">The respective component structure of all entities in this <see cref="Chunk"/>.</param>
    internal Chunk(int capacity, UnsafeArray<int> componentIdToArrayIndex, params ComponentType[] types)
    {
        // Calculate capacity and init arrays.
        Size = 0;
        Capacity = capacity;

        Entities = (Entity*)Marshal.AllocHGlobal(sizeof(Entity) * Capacity);
        Components = new ComponentArray[types.Length];

        // Allocate arrays for types.
        ComponentIdToArrayIndex = componentIdToArrayIndex;
        for (var index = 0; index < types.Length; index++)
        {
            var type = types[index];
<<<<<<< HEAD
            Components[index] = ComponentArray.CreateInstance(type, Capacity);
=======
            Components[index] = ArrayRegistry.GetArray(type, Capacity);
>>>>>>> 254f1fc9
        }
    }


    /// <summary>
    ///     The <see cref="Arch.Core.Entity"/>'s that are stored in this chunk.
    ///     Can be accessed during the iteration.
    /// </summary>
    public readonly Entity* Entities { [Pure] [MethodImpl(MethodImplOptions.AggressiveInlining)] get; }

    /// <summary>
    ///     The component arrays in which the components of the <see cref="Arch.Core.Entity"/>'s are stored.
    ///     Represent the component structure.
    ///     They can be accessed quickly using the <see cref="ComponentIdToArrayIndex"/> or one of the chunk methods.
    /// </summary>
    public readonly ComponentArray[] Components { [Pure] [MethodImpl(MethodImplOptions.AggressiveInlining)] get; }

    /// <summary>
    ///     The lookup array that maps component ids to component array indexes to quickly access them.
    /// </summary>
    public readonly UnsafeArray<int> ComponentIdToArrayIndex { [Pure] [MethodImpl(MethodImplOptions.AggressiveInlining)] get; }

    /// <summary>
    ///     The number of occupied <see cref="Arch.Core.Entity"/> slots in this <see cref="Chunk"/>.
    /// </summary>
    public int Size { [Pure] [MethodImpl(MethodImplOptions.AggressiveInlining)] get; [MethodImpl(MethodImplOptions.AggressiveInlining)] internal set; }

    /// <summary>
    ///     The number of possible <see cref="Arch.Core.Entity"/>'s in this <see cref="Chunk"/>.
    /// </summary>
    public int Capacity { [Pure] [MethodImpl(MethodImplOptions.AggressiveInlining)] get; }

    /// <summary>
    ///     Inserts an entity into the <see cref="Chunk"/>.
    ///     This won't fire an event for <see cref="EntityCreatedHandler"/>.
    /// </summary>
    /// <param name="entity">The <see cref="Arch.Core.Entity"/> that will be inserted.</param>
    /// <returns>The index occupied by the <see cref="Arch.Core.Entity"/> in the chunk.</returns>
    [MethodImpl(MethodImplOptions.AggressiveInlining)]
    internal int Add(Entity entity)
    {
        Entities[Size] = entity;
        Size++;

        return Size - 1;
    }

    /// <summary>
    ///     Sets or replaces a component for an index in the chunk.
    ///     This won't fire an event for <see cref="ComponentSetHandler{T}"/>.
    /// </summary>
    /// <typeparam name="T">The generic type.</typeparam>
    /// <param name="index">The index in the array.</param>
    /// <param name="cmp">The component value.</param>
    [MethodImpl(MethodImplOptions.AggressiveInlining)]
    public void Set<T>(int index, in T cmp)
    {
        var array = GetSpan<T>();
        array[index] = cmp;
    }

    /// <summary>
    ///     Checks if a component is included in this <see cref="Chunk"/>.
    /// </summary>
    /// <typeparam name="T">The component type.</typeparam>
    /// <returns>True if included, false otherwise.</returns>
    [MethodImpl(MethodImplOptions.AggressiveInlining)]
    [Pure]
    public bool Has<T>()
    {
        var id = Component<T>.ComponentType.Id;
        return id < ComponentIdToArrayIndex.Length && ComponentIdToArrayIndex[id] != 1;
    }

    /// <summary>
    ///     Returns a component from an index within the <see cref="Chunk"/>.
    /// </summary>
    /// <typeparam name="T">The generic type.</typeparam>
    /// <param name="index">The index.</param>
    /// <returns>A reference to the component.</returns>
    [MethodImpl(MethodImplOptions.AggressiveInlining)]
    [Pure]
    public ref T Get<T>(int index)
    {
        var array = GetSpan<T>();
        return ref array[index];
    }

    /// <summary>
    ///     Returns a component at the index of the passed array.
    /// </summary>
    /// <typeparam name="T">The generic type.</typeparam>
    /// <param name="first">The first element of the array.</param>
    /// <param name="index">The index.</param>
    /// <returns>A reference to the component.</returns>
    [MethodImpl(MethodImplOptions.AggressiveInlining)]
    [Pure]
    public ref T Get<T>(ref T first, int index)
    {
        return ref Unsafe.Add(ref first, index);
    }

    /// <summary>
    ///     Returns a component and <see cref="Arch.Core.Entity"/> from an index within the <see cref="Chunk"/>.
    /// </summary>
    /// <typeparam name="T">The generic type.</typeparam>
    /// <param name="index">The index.</param>
    /// <returns>A reference to the component.</returns>
    [MethodImpl(MethodImplOptions.AggressiveInlining)]
    [Pure]
    public EntityComponents<T> GetRow<T>(int index)
    {
        var array = GetSpan<T>();
        return new EntityComponents<T>(ref Entities[index], ref array[index]);
    }

    /// <summary>
    ///     Returns an <see cref="Arch.Core.Entity"/> at the index.
    /// </summary>
    /// <param name="index">The index.</param>
    /// <returns>A reference to the <see cref="Arch.Core.Entity"/>.</returns>
    [MethodImpl(MethodImplOptions.AggressiveInlining)]
    [Pure]
    public ref Entity Entity(int index)
    {
        return ref Entities[index];
    }

    /// <summary>
    ///     Removes the <see cref="Arch.Core.Entity"/> at an index with all its components.
    ///     Copies the last <see cref="Arch.Core.Entity"/> in its place to ensure a uniform array.
    ///     This won't fire an event for <see cref="ComponentRemovedHandler"/>.
    /// </summary>
    /// <param name="index">Its index.</param>
    [MethodImpl(MethodImplOptions.AggressiveInlining)]
    internal void Remove(int index)
    {
        // Last entity in archetype.
        var lastIndex = Size - 1;

        // Copy last entity to replace the removed one.
        Entities[index] = Entities[lastIndex];
        for (var i = 0; i < Components.Length; i++)
        {
            // Either copy native memory, or the managed elements
            ref var array = ref Components[i];
            ComponentArray.Copy(ref array, lastIndex, ref array, index, 1);
        }

        // Update the mapping.
        Size--;
    }

    /// <summary>
    ///     Creates and returns a new <see cref="EntityEnumerator"/> instance to iterate over all used rows representing <see cref="Arch.Core.Entity"/>'s.
    /// </summary>
    /// <returns>A new <see cref="EntityEnumerator"/> instance.</returns>
    [MethodImpl(MethodImplOptions.AggressiveInlining)]
    public EntityEnumerator GetEnumerator()
    {
        return new EntityEnumerator(Size);
    }

    /// <summary>
    ///     Cleares this <see cref="Chunk"/>, an efficient method to delete all <see cref="Arch.Core.Entity"/>s.
    ///     Does not dispose any resources nor modifies its <see cref="Capacity"/>.
    /// </summary>
    [MethodImpl(MethodImplOptions.AggressiveInlining)]
    public void Clear()
    {
        Size = 0;
    }

    /// <summary>
    ///     Disposes this <see cref="Chunk"/> and all underlaying allocated arrays.
    /// </summary>
    [MethodImpl(MethodImplOptions.AggressiveInlining)]
    public void Dispose()
    {
        for (var index = 0; index < Components.Length; index++)
        {
            ref var components = ref Components[index];
            components.Dispose();
        }
    }

    /// <summary>
    ///     Converts this <see cref="Chunk"/> to a human readable string.
    /// </summary>
    /// <returns>A string.</returns>
    [MethodImpl(MethodImplOptions.AggressiveInlining)]
    public override string ToString()
    {
        return $"Chunk = {{ {nameof(Capacity)} = {Capacity}, {nameof(Size)} = {Size} }}";
    }
}

public partial struct Chunk
{

    /// <summary>
    ///     Returns the component array index of a component.
    /// </summary>
    /// <typeparam name="T">The componen type.</typeparam>
    /// <returns>The index in the <see cref="Components"/> array.</returns>
    [MethodImpl(MethodImplOptions.AggressiveInlining)]
    [Pure]
    private int Index<T>()
    {
        var id = Component<T>.ComponentType.Id;
        Debug.Assert(id != -1 && id < ComponentIdToArrayIndex.Length, $"Index is out of bounds, component {typeof(T)} with id {id} does not exist in this chunk.");
        return ComponentIdToArrayIndex[id];
    }

    /// <summary>
    ///     Returns the component array for a given component in an unsafe manner.
    /// </summary>
    /// <typeparam name="T">The component type.</typeparam>
    /// <returns>The array.</returns>
    [MethodImpl(MethodImplOptions.AggressiveInlining)]
    [Pure]
    public T[] GetArray<T>()
    {
        var index = Index<T>();
        ref var array = ref Components.DangerousGetReferenceAt(index);
        return Unsafe.As<T[]>(array);
    }


    /// <summary>
    ///     Returns the component array <see cref="Span{T}"/> for a given component in an unsafe manner.
    /// </summary>
    /// <typeparam name="T">The component type.</typeparam>
    /// <returns>The array <see cref="Span{T}"/>.</returns>
    [MethodImpl(MethodImplOptions.AggressiveInlining)]
    [Pure]
    public Span<T> GetSpan<T>()
    {
        var index = Index<T>();
        Debug.Assert(index != -1, "Index is out of bounds");
        ref var array = ref Components[index];
        return array.AsSpan<T>();
    }

    /// <summary>
    ///     Returns a reference to the first element of a component from its component array in an unsafe manner.
    /// </summary>
    /// <typeparam name="T">The component type.</typeparam>
    /// <returns>A reference to the first element.</returns>
    [MethodImpl(MethodImplOptions.AggressiveInlining)]
    [Pure]
    public ref T GetFirst<T>()
    {
        return ref GetSpan<T>()[0];
    }
}

public partial struct Chunk
{

    /// <summary>
    ///     Sets or replaces a component for an index in the chunk.
    ///     This won't fire an event for <see cref="ComponentSetHandler{T}"/>.
    /// </summary>
    /// <param name="index">The index in the array.</param>
    /// <param name="cmp">The component value.</param>
    [MethodImpl(MethodImplOptions.AggressiveInlining)]
    public void Set(int index, object cmp)
    {
        var componentArray = GetComponentArray(cmp.GetType());
        componentArray.Set(in index, cmp);
    }

    /// <summary>
    ///     Checks if a component is included in this <see cref="Chunk"/>.
    /// </summary>
    /// <param name="t">The type.</param>
    /// <returns>True if included, false otherwise.</returns>
    [MethodImpl(MethodImplOptions.AggressiveInlining)]
    [Pure]
    public bool Has(ComponentType t)
    {
        var id = t.Id;
        if (id >= ComponentIdToArrayIndex.Count)
        {
            return false;
        }

        return ComponentIdToArrayIndex[id] != -1;
    }

    /// <summary>
    ///     Returns a component from an index within the <see cref="Chunk"/>.
    /// </summary>
    /// <param name="type">The type.</param>
    /// <param name="index">The index.</param>
    /// <returns>A component casted to an <see cref="object"/>.</returns>
    [MethodImpl(MethodImplOptions.AggressiveInlining)]
    [Pure]
    public object Get(int index, ComponentType type)
    {
        var array = GetComponentArray(type);
        return array.Get(in index);
    }

    /// <summary>
    ///     Returns the component array index of a component by its type.
    /// </summary>
    /// <param name="type">The <see cref="ComponentType"/>.</param>
    /// <returns>The index in the <see cref="Components"/> array.</returns>
    [MethodImpl(MethodImplOptions.AggressiveInlining)]
    [Pure]
    private int Index(ComponentType type)
    {
        var id = type.Id;
        if (id >= ComponentIdToArrayIndex.Count)
        {
            return -1;
        }

        return ComponentIdToArrayIndex[id];
    }

    /// <summary>
    ///      Returns the <see cref="ComponentArray"/> for a given component type.
    /// </summary>
    /// <param name="type">The type.</param>
    /// <returns>The <see cref="Array"/>.</returns>
    [MethodImpl(MethodImplOptions.AggressiveInlining)]
    [Pure]
    public ref ComponentArray GetComponentArray(ComponentType type)
    {
        var index = Index(type);
        return ref Components[index];
    }
}

public partial struct Chunk
{

    /// <summary>
    ///  Copies the whole <see cref="Chunk"/> (with all its entities and components) or a part from it to the another <see cref="Chunk"/>.
    /// </summary>
    /// <param name="source">The source <see cref="Chunk"/>.</param>
    /// <param name="index">The start index in the source <see cref="Chunk"/>.</param>
    /// <param name="destination">The destination <see cref="Chunk"/>.</param>
    /// <param name="destinationIndex">The start index in the destination <see cref="Chunk"/>.</param>
    /// <param name="length">The length indicating the amount of <see cref="Entity"/>s being copied.</param>
    [MethodImpl(MethodImplOptions.AggressiveInlining)]
    [Pure]
    internal unsafe static void Copy(ref Chunk source, int index, ref Chunk destination, int destinationIndex, int length)
    {
        // Copy entities array
        var bytes = sizeof(Entity) * length;
        Buffer.MemoryCopy(source.Entities + index, destination.Entities + destinationIndex, bytes, bytes );
        CopyComponents(ref source, index, ref destination, destinationIndex, length);
    }

    /// <summary>
    ///     Copies an <see cref="Arch.Core.Entity"/> components at one index to another <see cref="Chunk"/>-index.
    /// </summary>
    /// <param name="source">The source <see cref="Chunk"/>.</param>
    /// <param name="index">The start index in the source <see cref="Chunk"/>.</param>
    /// <param name="destination">The destination <see cref="Chunk"/>.</param>
    /// <param name="destinationIndex">The start index in the destination <see cref="Chunk"/>.</param>
    /// <param name="length">The length indicating the amount of <see cref="Entity"/>s being copied.</param>
    [MethodImpl(MethodImplOptions.AggressiveInlining)]
    [Pure]
    internal static void CopyComponents(ref Chunk source, int index, ref Chunk destination, int destinationIndex, int length)
    {
        // Arrays
        var sourceComponents = source.Components;

        // Copy component arrays
        for (var i = 0; i < sourceComponents.Length; i++)
        {
            ref var sourceArray = ref sourceComponents[i];
            if (!destination.Has(sourceArray.ComponentType))
            {
                continue;
            }

            var destinationArray = destination.GetComponentArray(sourceArray.ComponentType);
            ComponentArray.Copy(ref sourceArray, index, ref destinationArray, destinationIndex, length);
        }
    }

    /// <summary>
    ///     Transfers the last <see cref="Arch.Core.Entity"/> of the referenced <see cref="Chunk"/> into this <see cref="Chunk"/> at the given index.
    /// </summary>
    /// <param name="index">The index of the <see cref="Arch.Core.Entity"/>.</param>
    /// <param name="chunk">The <see cref="Chunk"/> we want transfer the last <see cref="Arch.Core.Entity"/> from.</param>
    /// <returns></returns>
    [MethodImpl(MethodImplOptions.AggressiveInlining)]
    [Pure]
    internal unsafe int Transfer(int index, ref Chunk chunk)
    {
        // Get last entity
        var lastIndex = chunk.Size - 1;
        var lastEntity = chunk.Entity(lastIndex);

        // Replace index entity with the last entity from the other chunk
        Entities[index] = lastEntity;
        for (var i = 0; i < Components.Length; i++)
        {
            ref var sourceArray = ref chunk.Components[i];
            ref var desArray = ref Components[i];
            ComponentArray.Copy(ref sourceArray, lastIndex, ref desArray, index, 1);
        }

        chunk.Size--;
        return lastEntity.Id;
    }
}<|MERGE_RESOLUTION|>--- conflicted
+++ resolved
@@ -330,11 +330,7 @@
         for (var index = 0; index < types.Length; index++)
         {
             var type = types[index];
-<<<<<<< HEAD
             Components[index] = ComponentArray.CreateInstance(type, Capacity);
-=======
-            Components[index] = ArrayRegistry.GetArray(type, Capacity);
->>>>>>> 254f1fc9
         }
     }
 
@@ -685,12 +681,29 @@
     /// <param name="length">The length indicating the amount of <see cref="Entity"/>s being copied.</param>
     [MethodImpl(MethodImplOptions.AggressiveInlining)]
     [Pure]
-    internal unsafe static void Copy(ref Chunk source, int index, ref Chunk destination, int destinationIndex, int length)
-    {
+    internal static void Copy(ref Chunk source, int index, ref Chunk destination, int destinationIndex, int length)
+    {
+        // Arrays
+        var entities = source.Entities;
+        var sourceComponents = source.Components;
+
         // Copy entities array
-        var bytes = sizeof(Entity) * length;
-        Buffer.MemoryCopy(source.Entities + index, destination.Entities + destinationIndex, bytes, bytes );
-        CopyComponents(ref source, index, ref destination, destinationIndex, length);
+        Array.Copy(entities, index, destination.Entities, destinationIndex, length);
+
+        // Copy component arrays
+        for (var i = 0; i < sourceComponents.Length; i++)
+        {
+            var sourceArray = sourceComponents[i];
+            var sourceType = (ComponentType) sourceArray.GetType().GetElementType()!;
+
+            if (!destination.Has(sourceType))
+            {
+                continue;
+            }
+
+            var destinationArray = destination.GetArray(sourceType);
+            Array.Copy(sourceArray, index, destinationArray, destinationIndex, length);
+        }
     }
 
     /// <summary>
@@ -711,14 +724,17 @@
         // Copy component arrays
         for (var i = 0; i < sourceComponents.Length; i++)
         {
-            ref var sourceArray = ref sourceComponents[i];
-            if (!destination.Has(sourceArray.ComponentType))
+            var sourceArray = sourceComponents[i];
+            var sourceType = sourceArray.GetType().GetElementType();
+            var compType = (ComponentType) sourceType!;
+
+            if (!destination.Has(compType))
             {
                 continue;
             }
 
-            var destinationArray = destination.GetComponentArray(sourceArray.ComponentType);
-            ComponentArray.Copy(ref sourceArray, index, ref destinationArray, destinationIndex, length);
+            var destinationArray = destination.GetArray(compType);
+            Array.Copy(sourceArray, index, destinationArray, destinationIndex, length);
         }
     }
 
@@ -730,7 +746,7 @@
     /// <returns></returns>
     [MethodImpl(MethodImplOptions.AggressiveInlining)]
     [Pure]
-    internal unsafe int Transfer(int index, ref Chunk chunk)
+    internal int Transfer(int index, ref Chunk chunk)
     {
         // Get last entity
         var lastIndex = chunk.Size - 1;
@@ -740,12 +756,46 @@
         Entities[index] = lastEntity;
         for (var i = 0; i < Components.Length; i++)
         {
-            ref var sourceArray = ref chunk.Components[i];
-            ref var desArray = ref Components[i];
-            ComponentArray.Copy(ref sourceArray, lastIndex, ref desArray, index, 1);
+            var sourceArray = chunk.Components[i];
+            var desArray = Components[i];
+            Array.Copy(sourceArray, lastIndex, desArray, index, 1);
         }
 
         chunk.Size--;
         return lastEntity.Id;
     }
+
+    /*
+    /// <summary>
+    ///     Transfers an <see cref="Arch.Core.Entity"/> at the index of this chunk to another chunk.
+    /// </summary>
+    /// <param name="index">The index of the <see cref="Arch.Core.Entity"/> we want to copy.</param>
+    /// <param name="chunk">The <see cref="Chunk"/> we want to transfer it to.</param>
+    /// <returns></returns>
+    [MethodImpl(MethodImplOptions.AggressiveInlining)]
+    [Pure]
+    internal int CoolerTransfer(int index, ref Chunk chunk)
+    {
+        var chunkSize = chunk.Size;
+        var chunkComponents = chunk.Components;
+        var chunkEntities = chunk.Entities;
+        var components = Components;
+        var entities = Entities;
+
+        // Get last entity
+        var lastIndex = chunkSize - 1;
+        var lastEntity = chunkEntities[lastIndex];
+
+        // Replace index entity with the last entity from the other chunk
+        entities[index] = lastEntity;
+        for (var i = 0; i < components.Length; i++)
+        {
+            var sourceArray = chunkComponents[i];
+            var desArray = components[i];
+            Array.Copy(sourceArray, lastIndex, desArray, index, 1);
+        }
+
+        //chunk.Size = chunkSize - 1;
+        return lastEntity.Id;
+    }*/
 }