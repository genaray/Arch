--- conflicted
+++ resolved
@@ -422,12 +422,8 @@
         for (var i = 0; i < sourceComponents.Length; i++)
         {
             var sourceArray = sourceComponents[i];
-<<<<<<< HEAD
-            var sourceType = (ComponentType) sourceArray.GetType().GetElementType()!;
-=======
             var sourceType = sourceArray.GetType().GetElementType();
             var compType = (ComponentType) sourceType!;
->>>>>>> 165b8464
 
             if (!destination.Has(compType))
             {
