--- conflicted
+++ resolved
@@ -1,5 +1,4 @@
 using System.Diagnostics.Contracts;
-using System.Security.Cryptography;
 using Arch.Core.Extensions;
 using Arch.Core.Utils;
 using CommunityToolkit.HighPerformance;
@@ -297,12 +296,8 @@
 ///     Chunks are internally allocated and filled by <see cref="Archetype"/>'s.
 ///     Through them it is possible to efficiently provide or trim memory for additional entities.
 /// </summary>
-<<<<<<< HEAD
+[SkipLocalsInit]  // Really a speed improvements? The benchmark only showed a slight improvement
 public unsafe partial struct Chunk : IDisposable
-=======
-[SkipLocalsInit]  // Really a speed improvements? The benchmark only showed a slight improvement
-public partial struct Chunk
->>>>>>> 4a198f21
 {
     /// <summary>
     ///     Initializes a new instance of the <see cref="Chunk"/> struct.
@@ -351,12 +346,10 @@
     /// </summary>
     public readonly ComponentArray[] Components { [Pure] [MethodImpl(MethodImplOptions.AggressiveInlining)] get; }
 
-
     /// <summary>
     ///     The lookup array that maps component ids to component array indexes to quickly access them.
     /// </summary>
     public readonly UnsafeArray<int> ComponentIdToArrayIndex { [Pure] [MethodImpl(MethodImplOptions.AggressiveInlining)] get; }
-
 
     /// <summary>
     ///     The number of occupied <see cref="Arch.Core.Entity"/> slots in this <see cref="Chunk"/>.
@@ -547,34 +540,16 @@
     }
 
     /// <summary>
-<<<<<<< HEAD
-=======
-    ///     Returns the component array for a given component in an unsafe manner.
+    ///     Returns the component array <see cref="Span{T}"/> for a given component in an unsafe manner.
     /// </summary>
     /// <typeparam name="T">The component type.</typeparam>
-    /// <returns>The array.</returns>
-    [MethodImpl(MethodImplOptions.AggressiveInlining)]
-    [Pure]
-    public T[] GetArray<T>()
+    /// <returns>The array <see cref="Span{T}"/>.</returns>
+    [MethodImpl(MethodImplOptions.AggressiveInlining)]
+    [Pure]
+    public Span<T> GetSpan<T>()
     {
         var index = Index<T>();
         Debug.Assert(index != -1, "Index is out of bounds");
-        ref var array = ref Components.DangerousGetReferenceAt(index);
-        return Unsafe.As<T[]>(array);
-    }
-
-
-    /// <summary>
->>>>>>> 4a198f21
-    ///     Returns the component array <see cref="Span{T}"/> for a given component in an unsafe manner.
-    /// </summary>
-    /// <typeparam name="T">The component type.</typeparam>
-    /// <returns>The array <see cref="Span{T}"/>.</returns>
-    [MethodImpl(MethodImplOptions.AggressiveInlining)]
-    [Pure]
-    public Span<T> GetSpan<T>()
-    {
-        var index = Index<T>();
         ref var array = ref Components[index];
         return array.AsSpan<T>();
     }
