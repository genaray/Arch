--- conflicted
+++ resolved
@@ -10,10 +10,7 @@
 {
     public static void Main(string[] args)
     {
-<<<<<<< HEAD
-        BenchmarkSwitcher.FromAssembly(typeof(Benchmark).Assembly).Run(args);
-        //BenchmarkSwitcher.FromAssembly(typeof(Benchmark).Assembly).Run(args, new DebugInProcessConfig());
-=======
+
         // NOTE: Can this be replaced with ManualConfig.CreateEmpty()?
 #pragma warning disable HAA0101 // Array allocation for params parameter
         var config = new ManualConfig()
@@ -26,6 +23,5 @@
         // NOTE: Is `-- --job` a typo?
         // Use: dotnet run -c Release --framework net7.0 -- --job short --filter *IterationBenchmark*
         BenchmarkSwitcher.FromAssembly(typeof(Benchmark).Assembly).Run(args, config);
->>>>>>> e726ecb5
     }
 }