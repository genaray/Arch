--- conflicted
+++ resolved
@@ -1,4 +1,3 @@
-using System.Reflection;
 using System.Text;
 using CodeGenHelpers;
 
@@ -51,18 +50,6 @@
     {
         for (var index = 0; index < amount; index++)
             sb.AppendQueryMethod(index);
-<<<<<<< HEAD
-
-        return sb;
-    }
-
-    public static void AppendQueryMethod(this StringBuilder sb, int amount)
-    {
-        var generics = new StringBuilder().GenericWithoutBrackets(amount).ToString();
-        var whereT = new StringBuilder().GenericWhereStruct(amount);
-
-        var getArrays = new StringBuilder().GetGenericArrays(amount);
-=======
         return sb;
     }
 
@@ -70,35 +57,10 @@
     {
         var getArrays = new StringBuilder().GetGenericArrays(amount);
         var generics = new StringBuilder().GenericWithoutBrackets(amount);
->>>>>>> 683ee440
         var getFirstElement = new StringBuilder().GetFirstGenericElements(amount);
         var getComponents = new StringBuilder().GetGenericComponents(amount);
         var insertParams = new StringBuilder().InsertGenericParams(amount);
 
-<<<<<<< HEAD
-        sb.Append($@"
-            
-            [MethodImpl(MethodImplOptions.AggressiveInlining)]
-            public void Query<{generics}>(in QueryDescription description, ForEach<{generics}> forEach) {whereT} {{
-        
-                var query = Query(in description);
-                foreach (ref var chunk in query.GetChunkIterator()) {{ 
-
-                    var chunkSize = chunk.Size;
-                    {getArrays}
-            
-                    {getFirstElement}
-
-                    for (var entityIndex = chunkSize - 1; entityIndex >= 0; --entityIndex) {{
-
-                        {getComponents}
-                        forEach({insertParams});
-                    }}
-                }}
-            }}
-        
-        ");
-=======
         var template =
                 $@"
 [MethodImpl(MethodImplOptions.AggressiveInlining)]
@@ -122,25 +84,12 @@
 ";
         sb.AppendLine(template);
         return sb;
->>>>>>> 683ee440
     }
 
     public static StringBuilder AppendEntityQueryMethods(this StringBuilder sb, int amount)
     {
         for (var index = 0; index < amount; index++)
             sb.AppendEntityQueryMethod(index);
-<<<<<<< HEAD
-
-        return sb;
-    }
-
-    public static void AppendEntityQueryMethod(this StringBuilder sb, int amount)
-    {
-        var generics = new StringBuilder().GenericWithoutBrackets(amount).ToString();
-        var whereT = new StringBuilder().GenericWhereStruct(amount);
-
-        var getArrays = new StringBuilder().GetGenericArrays(amount);
-=======
         return sb;
     }
 
@@ -148,36 +97,10 @@
     {
         var getArrays = new StringBuilder().GetGenericArrays(amount);
         var generics = new StringBuilder().GenericWithoutBrackets(amount);
->>>>>>> 683ee440
         var getFirstElement = new StringBuilder().GetFirstGenericElements(amount);
         var getComponents = new StringBuilder().GetGenericComponents(amount);
         var insertParams = new StringBuilder().InsertGenericParams(amount);
 
-<<<<<<< HEAD
-        sb.Append($@"
-            
-            [MethodImpl(MethodImplOptions.AggressiveInlining)]
-            public void Query<{generics}>(in QueryDescription description, ForEachWithEntity<{generics}> forEach) {whereT} {{
-        
-                var query = Query(in description);
-                foreach (ref var chunk in query.GetChunkIterator()) {{ 
-
-                    var chunkSize = chunk.Size;
-                    {getArrays}
-            
-                    ref var entityFirstElement = ref chunk.Entities[0];
-                    {getFirstElement}
-
-                    for (var entityIndex = chunkSize - 1; entityIndex >= 0; --entityIndex) {{
-                        ref readonly var entity = ref Unsafe.Add(ref entityFirstElement, entityIndex);
-                        {getComponents}
-                        forEach(in entity, {insertParams});
-                    }}
-                }}
-            }}
-        
-        ");
-=======
         var template =
                 $@"
 [MethodImpl(MethodImplOptions.AggressiveInlining)]
@@ -203,6 +126,5 @@
 ";
         sb.AppendLine(template);
         return sb;
->>>>>>> 683ee440
     }
 }