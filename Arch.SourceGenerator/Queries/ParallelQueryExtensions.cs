using System.Text;
using CodeGenHelpers;
using Microsoft.CodeAnalysis;

namespace ArchSourceGenerator;

public static class StringBuilderParallelQueryExtensions
{
<<<<<<< HEAD
    public static void AppendProperties(this ClassBuilder builder, string name, int amount)
    {
        for (var index = 0; index < amount; index++)
        {
            var propertyBuilder = builder.AddProperty($"{name}{index}", Accessibility.Internal);
            propertyBuilder.SetType<object>();
            propertyBuilder.UseAutoProps(); 
        }
    }
    
    public static StringBuilder AppendParallelQuerys(this StringBuilder builder, int amount)
    {
        for (var index = 0; index < amount; index++)
            builder.AppendParallelQuery(index);

        return builder;
    }

    public static void AppendParallelQuery(this StringBuilder sb, int amount)
    {
        var generics = new StringBuilder().GenericWithoutBrackets(amount).ToString();
        var whereT = new StringBuilder().GenericWhereStruct(amount);

        sb.Append($@"
            
            [MethodImpl(MethodImplOptions.AggressiveInlining)]
            public void ParallelQuery<{generics}>(in QueryDescription description, ForEach<{generics}> forEach) {whereT} {{
        
                var innerJob = new ForEachJob<{generics}>();
                innerJob.ForEach = forEach;

                var pool = JobMeta<ChunkIterationJob<ForEachJob<{generics}>>>.Pool;
                var query = Query(in description);
                foreach (ref var archetype in query.GetArchetypeIterator()) {{

                    var archetypeSize = archetype.Size;
                    var part = new RangePartitioner(Environment.ProcessorCount, archetypeSize);
                    foreach (var range in part) {{
    
                        var job = pool.Get();
                        job.Start = range.Start;
                        job.Size = range.Length;
                        job.Chunks = archetype.Chunks;
                        job.Instance = innerJob;
                        JobsCache.Add(job);
                    }}

                    IJob.Schedule(JobsCache, JobHandles);
                    JobScheduler.JobScheduler.Instance.Flush();
                    JobHandle.Complete(JobHandles);
                    JobHandle.Return(JobHandles);

                    // Return jobs to pool
                    for (var jobIndex = 0; jobIndex < JobsCache.Count; jobIndex++) {{

                        var job = Unsafe.As<ChunkIterationJob<ForEachJob<{generics}>>>(JobsCache[jobIndex]);
                        pool.Return(job);
                    }}

                    JobHandles.Clear();
                    JobsCache.Clear();
                }}
            }}
        
        ");
    }

    public static StringBuilder AppendParallelEntityQuerys(this StringBuilder builder, int amount)
    {
        for (var index = 0; index < amount; index++)
            builder.AppendParallelEntityQuery(index);

        return builder;
    }

    public static void AppendParallelEntityQuery(this StringBuilder sb, int amount)
    {
        var generics = new StringBuilder().GenericWithoutBrackets(amount).ToString();
        var whereT = new StringBuilder().GenericWhereStruct(amount);

        sb.Append($@"
            
            [MethodImpl(MethodImplOptions.AggressiveInlining)]
            public void ParallelQuery<{generics}>(in QueryDescription description, ForEachWithEntity<{generics}> forEach) {whereT} {{
        
                var innerJob = new ForEachWithEntityJob<{generics}>();
                innerJob.ForEach = forEach;

                var pool = JobMeta<ChunkIterationJob<ForEachWithEntityJob<{generics}>>>.Pool;
                var query = Query(in description);
                foreach (ref var archetype in query.GetArchetypeIterator()) {{

                    var archetypeSize = archetype.Size;
                    var part = new RangePartitioner(Environment.ProcessorCount, archetypeSize);
                    foreach (var range in part) {{
    
                        var job = pool.Get();
                        job.Start = range.Start;
                        job.Size = range.Length;
                        job.Chunks = archetype.Chunks;
                        job.Instance = innerJob;
                        JobsCache.Add(job);
                    }}

                    IJob.Schedule(JobsCache, JobHandles);
                    JobScheduler.JobScheduler.Instance.Flush();
                    JobHandle.Complete(JobHandles);
                    JobHandle.Return(JobHandles);

                    // Return jobs to pool
                    for (var jobIndex = 0; jobIndex < JobsCache.Count; jobIndex++) {{

                        var job = Unsafe.As<ChunkIterationJob<ForEachWithEntityJob<{generics}>>>(JobsCache[jobIndex]);
                        pool.Return(job);
                    }}

                    JobHandles.Clear();
                    JobsCache.Clear();
                }}
            }}
        ");
=======

    public static StringBuilder AppendParallelQuerys(this StringBuilder sb, int amount)
    {
        for (var index = 0; index < amount; index++)
            sb.AppendParallelQuery(index);
        return sb;
    }

    public static StringBuilder AppendParallelQuery(this StringBuilder sb, int amount)
    {
        var generics = new StringBuilder().GenericWithoutBrackets(amount);
        var template =
            $@"
[MethodImpl(MethodImplOptions.AggressiveInlining)]
public void ParallelQuery<{generics}>(in QueryDescription description, ForEach<{generics}> forEach){{
    var innerJob = new ForEachJob<{generics}>();
    innerJob.ForEach = forEach;

    var pool = JobMeta<ChunkIterationJob<ForEachJob<{generics}>>>.Pool;
    var query = Query(in description);
    foreach (ref var archetype in query.GetArchetypeIterator()) {{

        var archetypeSize = archetype.Size;
        var part = new RangePartitioner(Environment.ProcessorCount, archetypeSize);
        foreach (var range in part) {{
        
            var job = pool.Get();
            job.Start = range.Start;
            job.Size = range.Length;
            job.Chunks = archetype.Chunks;
            job.Instance = innerJob;
            JobsCache.Add(job);
        }}

        IJob.Schedule(JobsCache, JobHandles);
        JobScheduler.JobScheduler.Instance.Flush();
        JobHandle.Complete(JobHandles);
        JobHandle.Return(JobHandles);

        // Return jobs to pool
        for (var jobIndex = 0; jobIndex < JobsCache.Count; jobIndex++) {{

            var job = Unsafe.As<ChunkIterationJob<ForEachJob<{generics}>>>(JobsCache[jobIndex]);
            pool.Return(job);
        }}

        JobHandles.Clear();
        JobsCache.Clear();
    }}
}}
";
        sb.AppendLine(template);
        return sb;
    }

    public static StringBuilder AppendParallelEntityQuerys(this StringBuilder sb, int amount)
    {
        for (var index = 0; index < amount; index++)
            sb.AppendParallelEntityQuery(index);
        return sb;
    }

    public static StringBuilder AppendParallelEntityQuery(this StringBuilder sb, int amount)
    {
        var generics = new StringBuilder().GenericWithoutBrackets(amount);
        var template =
                $@"
[MethodImpl(MethodImplOptions.AggressiveInlining)]
public void ParallelQuery<{generics}>(in QueryDescription description, ForEachWithEntity<{generics}> forEach){{

    var innerJob = new ForEachWithEntityJob<{generics}>();
    innerJob.ForEach = forEach;

    var pool = JobMeta<ChunkIterationJob<ForEachWithEntityJob<{generics}>>>.Pool;
    var query = Query(in description);
    foreach (ref var archetype in query.GetArchetypeIterator()) {{

        var archetypeSize = archetype.Size;
        var part = new RangePartitioner(Environment.ProcessorCount, archetypeSize);
        foreach (var range in part) {{
        
            var job = pool.Get();
            job.Start = range.Start;
            job.Size = range.Length;
            job.Chunks = archetype.Chunks;
            job.Instance = innerJob;
            JobsCache.Add(job);
        }}

        IJob.Schedule(JobsCache, JobHandles);
        JobScheduler.JobScheduler.Instance.Flush();
        JobHandle.Complete(JobHandles);
        JobHandle.Return(JobHandles);

        // Return jobs to pool
        for (var jobIndex = 0; jobIndex < JobsCache.Count; jobIndex++) {{

            var job = Unsafe.As<ChunkIterationJob<ForEachWithEntityJob<{generics}>>>(JobsCache[jobIndex]);
            pool.Return(job);
        }}

        JobHandles.Clear();
        JobsCache.Clear();
    }}
}}
";

        sb.AppendLine(template);
        return sb;
>>>>>>> 683ee440
    }
}<|MERGE_RESOLUTION|>--- conflicted
+++ resolved
@@ -6,129 +6,6 @@
 
 public static class StringBuilderParallelQueryExtensions
 {
-<<<<<<< HEAD
-    public static void AppendProperties(this ClassBuilder builder, string name, int amount)
-    {
-        for (var index = 0; index < amount; index++)
-        {
-            var propertyBuilder = builder.AddProperty($"{name}{index}", Accessibility.Internal);
-            propertyBuilder.SetType<object>();
-            propertyBuilder.UseAutoProps(); 
-        }
-    }
-    
-    public static StringBuilder AppendParallelQuerys(this StringBuilder builder, int amount)
-    {
-        for (var index = 0; index < amount; index++)
-            builder.AppendParallelQuery(index);
-
-        return builder;
-    }
-
-    public static void AppendParallelQuery(this StringBuilder sb, int amount)
-    {
-        var generics = new StringBuilder().GenericWithoutBrackets(amount).ToString();
-        var whereT = new StringBuilder().GenericWhereStruct(amount);
-
-        sb.Append($@"
-            
-            [MethodImpl(MethodImplOptions.AggressiveInlining)]
-            public void ParallelQuery<{generics}>(in QueryDescription description, ForEach<{generics}> forEach) {whereT} {{
-        
-                var innerJob = new ForEachJob<{generics}>();
-                innerJob.ForEach = forEach;
-
-                var pool = JobMeta<ChunkIterationJob<ForEachJob<{generics}>>>.Pool;
-                var query = Query(in description);
-                foreach (ref var archetype in query.GetArchetypeIterator()) {{
-
-                    var archetypeSize = archetype.Size;
-                    var part = new RangePartitioner(Environment.ProcessorCount, archetypeSize);
-                    foreach (var range in part) {{
-    
-                        var job = pool.Get();
-                        job.Start = range.Start;
-                        job.Size = range.Length;
-                        job.Chunks = archetype.Chunks;
-                        job.Instance = innerJob;
-                        JobsCache.Add(job);
-                    }}
-
-                    IJob.Schedule(JobsCache, JobHandles);
-                    JobScheduler.JobScheduler.Instance.Flush();
-                    JobHandle.Complete(JobHandles);
-                    JobHandle.Return(JobHandles);
-
-                    // Return jobs to pool
-                    for (var jobIndex = 0; jobIndex < JobsCache.Count; jobIndex++) {{
-
-                        var job = Unsafe.As<ChunkIterationJob<ForEachJob<{generics}>>>(JobsCache[jobIndex]);
-                        pool.Return(job);
-                    }}
-
-                    JobHandles.Clear();
-                    JobsCache.Clear();
-                }}
-            }}
-        
-        ");
-    }
-
-    public static StringBuilder AppendParallelEntityQuerys(this StringBuilder builder, int amount)
-    {
-        for (var index = 0; index < amount; index++)
-            builder.AppendParallelEntityQuery(index);
-
-        return builder;
-    }
-
-    public static void AppendParallelEntityQuery(this StringBuilder sb, int amount)
-    {
-        var generics = new StringBuilder().GenericWithoutBrackets(amount).ToString();
-        var whereT = new StringBuilder().GenericWhereStruct(amount);
-
-        sb.Append($@"
-            
-            [MethodImpl(MethodImplOptions.AggressiveInlining)]
-            public void ParallelQuery<{generics}>(in QueryDescription description, ForEachWithEntity<{generics}> forEach) {whereT} {{
-        
-                var innerJob = new ForEachWithEntityJob<{generics}>();
-                innerJob.ForEach = forEach;
-
-                var pool = JobMeta<ChunkIterationJob<ForEachWithEntityJob<{generics}>>>.Pool;
-                var query = Query(in description);
-                foreach (ref var archetype in query.GetArchetypeIterator()) {{
-
-                    var archetypeSize = archetype.Size;
-                    var part = new RangePartitioner(Environment.ProcessorCount, archetypeSize);
-                    foreach (var range in part) {{
-    
-                        var job = pool.Get();
-                        job.Start = range.Start;
-                        job.Size = range.Length;
-                        job.Chunks = archetype.Chunks;
-                        job.Instance = innerJob;
-                        JobsCache.Add(job);
-                    }}
-
-                    IJob.Schedule(JobsCache, JobHandles);
-                    JobScheduler.JobScheduler.Instance.Flush();
-                    JobHandle.Complete(JobHandles);
-                    JobHandle.Return(JobHandles);
-
-                    // Return jobs to pool
-                    for (var jobIndex = 0; jobIndex < JobsCache.Count; jobIndex++) {{
-
-                        var job = Unsafe.As<ChunkIterationJob<ForEachWithEntityJob<{generics}>>>(JobsCache[jobIndex]);
-                        pool.Return(job);
-                    }}
-
-                    JobHandles.Clear();
-                    JobsCache.Clear();
-                }}
-            }}
-        ");
-=======
 
     public static StringBuilder AppendParallelQuerys(this StringBuilder sb, int amount)
     {
@@ -238,6 +115,5 @@
 
         sb.AppendLine(template);
         return sb;
->>>>>>> 683ee440
     }
 }